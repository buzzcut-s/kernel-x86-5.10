/*
 *
 *  patch_hdmi.c - routines for HDMI/DisplayPort codecs
 *
 *  Copyright(c) 2008-2010 Intel Corporation. All rights reserved.
 *  Copyright (c) 2006 ATI Technologies Inc.
 *  Copyright (c) 2008 NVIDIA Corp.  All rights reserved.
 *  Copyright (c) 2008 Wei Ni <wni@nvidia.com>
 *
 *  Authors:
 *			Wu Fengguang <wfg@linux.intel.com>
 *
 *  Maintained by:
 *			Wu Fengguang <wfg@linux.intel.com>
 *
 *  This program is free software; you can redistribute it and/or modify it
 *  under the terms of the GNU General Public License as published by the Free
 *  Software Foundation; either version 2 of the License, or (at your option)
 *  any later version.
 *
 *  This program is distributed in the hope that it will be useful, but
 *  WITHOUT ANY WARRANTY; without even the implied warranty of MERCHANTABILITY
 *  or FITNESS FOR A PARTICULAR PURPOSE.  See the GNU General Public License
 *  for more details.
 *
 *  You should have received a copy of the GNU General Public License
 *  along with this program; if not, write to the Free Software Foundation,
 *  Inc., 59 Temple Place - Suite 330, Boston, MA  02111-1307, USA.
 */

#include <linux/init.h>
#include <linux/delay.h>
#include <linux/slab.h>
#include <linux/module.h>
#include <sound/core.h>
#include <sound/jack.h>
#include <sound/asoundef.h>
#include <sound/tlv.h>
#include "hda_codec.h"
#include "hda_local.h"
#include "hda_jack.h"

static bool static_hdmi_pcm;
module_param(static_hdmi_pcm, bool, 0644);
MODULE_PARM_DESC(static_hdmi_pcm, "Don't restrict PCM parameters per ELD info");

#define is_haswell(codec)  ((codec)->vendor_id == 0x80862807)

struct hdmi_spec_per_cvt {
	hda_nid_t cvt_nid;
	int assigned;
	unsigned int channels_min;
	unsigned int channels_max;
	u32 rates;
	u64 formats;
	unsigned int maxbps;
};

/* max. connections to a widget */
#define HDA_MAX_CONNECTIONS	32

struct hdmi_spec_per_pin {
	hda_nid_t pin_nid;
	int num_mux_nids;
	hda_nid_t mux_nids[HDA_MAX_CONNECTIONS];
	hda_nid_t cvt_nid;

	struct hda_codec *codec;
	struct hdmi_eld sink_eld;
	struct delayed_work work;
	struct snd_kcontrol *eld_ctl;
	int repoll_count;
	bool setup; /* the stream has been set up by prepare callback */
	int channels; /* current number of channels */
	bool non_pcm;
	bool chmap_set;		/* channel-map override by ALSA API? */
	unsigned char chmap[8]; /* ALSA API channel-map */
	char pcm_name[8];	/* filled in build_pcm callbacks */
};

struct hdmi_spec {
	int num_cvts;
	struct snd_array cvts; /* struct hdmi_spec_per_cvt */
	hda_nid_t cvt_nids[4]; /* only for haswell fix */

	int num_pins;
	struct snd_array pins; /* struct hdmi_spec_per_pin */
	struct snd_array pcm_rec; /* struct hda_pcm */
	unsigned int channels_max; /* max over all cvts */

	struct hdmi_eld temp_eld;
	/*
	 * Non-generic ATI/NVIDIA specific
	 */
	struct hda_multi_out multiout;
	struct hda_pcm_stream pcm_playback;
};


struct hdmi_audio_infoframe {
	u8 type; /* 0x84 */
	u8 ver;  /* 0x01 */
	u8 len;  /* 0x0a */

	u8 checksum;

	u8 CC02_CT47;	/* CC in bits 0:2, CT in 4:7 */
	u8 SS01_SF24;
	u8 CXT04;
	u8 CA;
	u8 LFEPBL01_LSV36_DM_INH7;
};

struct dp_audio_infoframe {
	u8 type; /* 0x84 */
	u8 len;  /* 0x1b */
	u8 ver;  /* 0x11 << 2 */

	u8 CC02_CT47;	/* match with HDMI infoframe from this on */
	u8 SS01_SF24;
	u8 CXT04;
	u8 CA;
	u8 LFEPBL01_LSV36_DM_INH7;
};

union audio_infoframe {
	struct hdmi_audio_infoframe hdmi;
	struct dp_audio_infoframe dp;
	u8 bytes[0];
};

/*
 * CEA speaker placement:
 *
 *        FLH       FCH        FRH
 *  FLW    FL  FLC   FC   FRC   FR   FRW
 *
 *                                  LFE
 *                     TC
 *
 *          RL  RLC   RC   RRC   RR
 *
 * The Left/Right Surround channel _notions_ LS/RS in SMPTE 320M corresponds to
 * CEA RL/RR; The SMPTE channel _assignment_ C/LFE is swapped to CEA LFE/FC.
 */
enum cea_speaker_placement {
	FL  = (1 <<  0),	/* Front Left           */
	FC  = (1 <<  1),	/* Front Center         */
	FR  = (1 <<  2),	/* Front Right          */
	FLC = (1 <<  3),	/* Front Left Center    */
	FRC = (1 <<  4),	/* Front Right Center   */
	RL  = (1 <<  5),	/* Rear Left            */
	RC  = (1 <<  6),	/* Rear Center          */
	RR  = (1 <<  7),	/* Rear Right           */
	RLC = (1 <<  8),	/* Rear Left Center     */
	RRC = (1 <<  9),	/* Rear Right Center    */
	LFE = (1 << 10),	/* Low Frequency Effect */
	FLW = (1 << 11),	/* Front Left Wide      */
	FRW = (1 << 12),	/* Front Right Wide     */
	FLH = (1 << 13),	/* Front Left High      */
	FCH = (1 << 14),	/* Front Center High    */
	FRH = (1 << 15),	/* Front Right High     */
	TC  = (1 << 16),	/* Top Center           */
};

/*
 * ELD SA bits in the CEA Speaker Allocation data block
 */
static int eld_speaker_allocation_bits[] = {
	[0] = FL | FR,
	[1] = LFE,
	[2] = FC,
	[3] = RL | RR,
	[4] = RC,
	[5] = FLC | FRC,
	[6] = RLC | RRC,
	/* the following are not defined in ELD yet */
	[7] = FLW | FRW,
	[8] = FLH | FRH,
	[9] = TC,
	[10] = FCH,
};

struct cea_channel_speaker_allocation {
	int ca_index;
	int speakers[8];

	/* derived values, just for convenience */
	int channels;
	int spk_mask;
};

/*
 * ALSA sequence is:
 *
 *       surround40   surround41   surround50   surround51   surround71
 * ch0   front left   =            =            =            =
 * ch1   front right  =            =            =            =
 * ch2   rear left    =            =            =            =
 * ch3   rear right   =            =            =            =
 * ch4                LFE          center       center       center
 * ch5                                          LFE          LFE
 * ch6                                                       side left
 * ch7                                                       side right
 *
 * surround71 = {FL, FR, RLC, RRC, FC, LFE, RL, RR}
 */
static int hdmi_channel_mapping[0x32][8] = {
	/* stereo */
	[0x00] = { 0x00, 0x11, 0xf2, 0xf3, 0xf4, 0xf5, 0xf6, 0xf7 },
	/* 2.1 */
	[0x01] = { 0x00, 0x11, 0x22, 0xf3, 0xf4, 0xf5, 0xf6, 0xf7 },
	/* Dolby Surround */
	[0x02] = { 0x00, 0x11, 0x23, 0xf2, 0xf4, 0xf5, 0xf6, 0xf7 },
	/* surround40 */
	[0x08] = { 0x00, 0x11, 0x24, 0x35, 0xf3, 0xf2, 0xf6, 0xf7 },
	/* 4ch */
	[0x03] = { 0x00, 0x11, 0x23, 0x32, 0x44, 0xf5, 0xf6, 0xf7 },
	/* surround41 */
	[0x09] = { 0x00, 0x11, 0x24, 0x35, 0x42, 0xf3, 0xf6, 0xf7 },
	/* surround50 */
	[0x0a] = { 0x00, 0x11, 0x24, 0x35, 0x43, 0xf2, 0xf6, 0xf7 },
	/* surround51 */
	[0x0b] = { 0x00, 0x11, 0x24, 0x35, 0x43, 0x52, 0xf6, 0xf7 },
	/* 7.1 */
	[0x13] = { 0x00, 0x11, 0x26, 0x37, 0x43, 0x52, 0x64, 0x75 },
};

/*
 * This is an ordered list!
 *
 * The preceding ones have better chances to be selected by
 * hdmi_channel_allocation().
 */
static struct cea_channel_speaker_allocation channel_allocations[] = {
/*			  channel:   7     6    5    4    3     2    1    0  */
{ .ca_index = 0x00,  .speakers = {   0,    0,   0,   0,   0,    0,  FR,  FL } },
				 /* 2.1 */
{ .ca_index = 0x01,  .speakers = {   0,    0,   0,   0,   0,  LFE,  FR,  FL } },
				 /* Dolby Surround */
{ .ca_index = 0x02,  .speakers = {   0,    0,   0,   0,  FC,    0,  FR,  FL } },
				 /* surround40 */
{ .ca_index = 0x08,  .speakers = {   0,    0,  RR,  RL,   0,    0,  FR,  FL } },
				 /* surround41 */
{ .ca_index = 0x09,  .speakers = {   0,    0,  RR,  RL,   0,  LFE,  FR,  FL } },
				 /* surround50 */
{ .ca_index = 0x0a,  .speakers = {   0,    0,  RR,  RL,  FC,    0,  FR,  FL } },
				 /* surround51 */
{ .ca_index = 0x0b,  .speakers = {   0,    0,  RR,  RL,  FC,  LFE,  FR,  FL } },
				 /* 6.1 */
{ .ca_index = 0x0f,  .speakers = {   0,   RC,  RR,  RL,  FC,  LFE,  FR,  FL } },
				 /* surround71 */
{ .ca_index = 0x13,  .speakers = { RRC,  RLC,  RR,  RL,  FC,  LFE,  FR,  FL } },

{ .ca_index = 0x03,  .speakers = {   0,    0,   0,   0,  FC,  LFE,  FR,  FL } },
{ .ca_index = 0x04,  .speakers = {   0,    0,   0,  RC,   0,    0,  FR,  FL } },
{ .ca_index = 0x05,  .speakers = {   0,    0,   0,  RC,   0,  LFE,  FR,  FL } },
{ .ca_index = 0x06,  .speakers = {   0,    0,   0,  RC,  FC,    0,  FR,  FL } },
{ .ca_index = 0x07,  .speakers = {   0,    0,   0,  RC,  FC,  LFE,  FR,  FL } },
{ .ca_index = 0x0c,  .speakers = {   0,   RC,  RR,  RL,   0,    0,  FR,  FL } },
{ .ca_index = 0x0d,  .speakers = {   0,   RC,  RR,  RL,   0,  LFE,  FR,  FL } },
{ .ca_index = 0x0e,  .speakers = {   0,   RC,  RR,  RL,  FC,    0,  FR,  FL } },
{ .ca_index = 0x10,  .speakers = { RRC,  RLC,  RR,  RL,   0,    0,  FR,  FL } },
{ .ca_index = 0x11,  .speakers = { RRC,  RLC,  RR,  RL,   0,  LFE,  FR,  FL } },
{ .ca_index = 0x12,  .speakers = { RRC,  RLC,  RR,  RL,  FC,    0,  FR,  FL } },
{ .ca_index = 0x14,  .speakers = { FRC,  FLC,   0,   0,   0,    0,  FR,  FL } },
{ .ca_index = 0x15,  .speakers = { FRC,  FLC,   0,   0,   0,  LFE,  FR,  FL } },
{ .ca_index = 0x16,  .speakers = { FRC,  FLC,   0,   0,  FC,    0,  FR,  FL } },
{ .ca_index = 0x17,  .speakers = { FRC,  FLC,   0,   0,  FC,  LFE,  FR,  FL } },
{ .ca_index = 0x18,  .speakers = { FRC,  FLC,   0,  RC,   0,    0,  FR,  FL } },
{ .ca_index = 0x19,  .speakers = { FRC,  FLC,   0,  RC,   0,  LFE,  FR,  FL } },
{ .ca_index = 0x1a,  .speakers = { FRC,  FLC,   0,  RC,  FC,    0,  FR,  FL } },
{ .ca_index = 0x1b,  .speakers = { FRC,  FLC,   0,  RC,  FC,  LFE,  FR,  FL } },
{ .ca_index = 0x1c,  .speakers = { FRC,  FLC,  RR,  RL,   0,    0,  FR,  FL } },
{ .ca_index = 0x1d,  .speakers = { FRC,  FLC,  RR,  RL,   0,  LFE,  FR,  FL } },
{ .ca_index = 0x1e,  .speakers = { FRC,  FLC,  RR,  RL,  FC,    0,  FR,  FL } },
{ .ca_index = 0x1f,  .speakers = { FRC,  FLC,  RR,  RL,  FC,  LFE,  FR,  FL } },
{ .ca_index = 0x20,  .speakers = {   0,  FCH,  RR,  RL,  FC,    0,  FR,  FL } },
{ .ca_index = 0x21,  .speakers = {   0,  FCH,  RR,  RL,  FC,  LFE,  FR,  FL } },
{ .ca_index = 0x22,  .speakers = {  TC,    0,  RR,  RL,  FC,    0,  FR,  FL } },
{ .ca_index = 0x23,  .speakers = {  TC,    0,  RR,  RL,  FC,  LFE,  FR,  FL } },
{ .ca_index = 0x24,  .speakers = { FRH,  FLH,  RR,  RL,   0,    0,  FR,  FL } },
{ .ca_index = 0x25,  .speakers = { FRH,  FLH,  RR,  RL,   0,  LFE,  FR,  FL } },
{ .ca_index = 0x26,  .speakers = { FRW,  FLW,  RR,  RL,   0,    0,  FR,  FL } },
{ .ca_index = 0x27,  .speakers = { FRW,  FLW,  RR,  RL,   0,  LFE,  FR,  FL } },
{ .ca_index = 0x28,  .speakers = {  TC,   RC,  RR,  RL,  FC,    0,  FR,  FL } },
{ .ca_index = 0x29,  .speakers = {  TC,   RC,  RR,  RL,  FC,  LFE,  FR,  FL } },
{ .ca_index = 0x2a,  .speakers = { FCH,   RC,  RR,  RL,  FC,    0,  FR,  FL } },
{ .ca_index = 0x2b,  .speakers = { FCH,   RC,  RR,  RL,  FC,  LFE,  FR,  FL } },
{ .ca_index = 0x2c,  .speakers = {  TC,  FCH,  RR,  RL,  FC,    0,  FR,  FL } },
{ .ca_index = 0x2d,  .speakers = {  TC,  FCH,  RR,  RL,  FC,  LFE,  FR,  FL } },
{ .ca_index = 0x2e,  .speakers = { FRH,  FLH,  RR,  RL,  FC,    0,  FR,  FL } },
{ .ca_index = 0x2f,  .speakers = { FRH,  FLH,  RR,  RL,  FC,  LFE,  FR,  FL } },
{ .ca_index = 0x30,  .speakers = { FRW,  FLW,  RR,  RL,  FC,    0,  FR,  FL } },
{ .ca_index = 0x31,  .speakers = { FRW,  FLW,  RR,  RL,  FC,  LFE,  FR,  FL } },
};


/*
 * HDMI routines
 */

#define get_pin(spec, idx) \
	((struct hdmi_spec_per_pin *)snd_array_elem(&spec->pins, idx))
#define get_cvt(spec, idx) \
	((struct hdmi_spec_per_cvt  *)snd_array_elem(&spec->cvts, idx))
#define get_pcm_rec(spec, idx) \
	((struct hda_pcm *)snd_array_elem(&spec->pcm_rec, idx))

static int pin_nid_to_pin_index(struct hdmi_spec *spec, hda_nid_t pin_nid)
{
	int pin_idx;

	for (pin_idx = 0; pin_idx < spec->num_pins; pin_idx++)
		if (get_pin(spec, pin_idx)->pin_nid == pin_nid)
			return pin_idx;

	snd_printk(KERN_WARNING "HDMI: pin nid %d not registered\n", pin_nid);
	return -EINVAL;
}

static int hinfo_to_pin_index(struct hdmi_spec *spec,
			      struct hda_pcm_stream *hinfo)
{
	int pin_idx;

	for (pin_idx = 0; pin_idx < spec->num_pins; pin_idx++)
		if (get_pcm_rec(spec, pin_idx)->stream == hinfo)
			return pin_idx;

	snd_printk(KERN_WARNING "HDMI: hinfo %p not registered\n", hinfo);
	return -EINVAL;
}

static int cvt_nid_to_cvt_index(struct hdmi_spec *spec, hda_nid_t cvt_nid)
{
	int cvt_idx;

	for (cvt_idx = 0; cvt_idx < spec->num_cvts; cvt_idx++)
		if (get_cvt(spec, cvt_idx)->cvt_nid == cvt_nid)
			return cvt_idx;

	snd_printk(KERN_WARNING "HDMI: cvt nid %d not registered\n", cvt_nid);
	return -EINVAL;
}

static int hdmi_eld_ctl_info(struct snd_kcontrol *kcontrol,
			struct snd_ctl_elem_info *uinfo)
{
	struct hda_codec *codec = snd_kcontrol_chip(kcontrol);
	struct hdmi_spec *spec = codec->spec;
	struct hdmi_eld *eld;
	int pin_idx;

	uinfo->type = SNDRV_CTL_ELEM_TYPE_BYTES;

	pin_idx = kcontrol->private_value;
	eld = &get_pin(spec, pin_idx)->sink_eld;

	mutex_lock(&eld->lock);
	uinfo->count = eld->eld_valid ? eld->eld_size : 0;
	mutex_unlock(&eld->lock);

	return 0;
}

static int hdmi_eld_ctl_get(struct snd_kcontrol *kcontrol,
			struct snd_ctl_elem_value *ucontrol)
{
	struct hda_codec *codec = snd_kcontrol_chip(kcontrol);
	struct hdmi_spec *spec = codec->spec;
	struct hdmi_eld *eld;
	int pin_idx;

	pin_idx = kcontrol->private_value;
	eld = &get_pin(spec, pin_idx)->sink_eld;

	mutex_lock(&eld->lock);
	if (eld->eld_size > ARRAY_SIZE(ucontrol->value.bytes.data)) {
		mutex_unlock(&eld->lock);
		snd_BUG();
		return -EINVAL;
	}

	memset(ucontrol->value.bytes.data, 0,
	       ARRAY_SIZE(ucontrol->value.bytes.data));
	if (eld->eld_valid)
		memcpy(ucontrol->value.bytes.data, eld->eld_buffer,
		       eld->eld_size);
	mutex_unlock(&eld->lock);

	return 0;
}

static struct snd_kcontrol_new eld_bytes_ctl = {
	.access = SNDRV_CTL_ELEM_ACCESS_READ | SNDRV_CTL_ELEM_ACCESS_VOLATILE,
	.iface = SNDRV_CTL_ELEM_IFACE_PCM,
	.name = "ELD",
	.info = hdmi_eld_ctl_info,
	.get = hdmi_eld_ctl_get,
};

static int hdmi_create_eld_ctl(struct hda_codec *codec, int pin_idx,
			int device)
{
	struct snd_kcontrol *kctl;
	struct hdmi_spec *spec = codec->spec;
	int err;

	kctl = snd_ctl_new1(&eld_bytes_ctl, codec);
	if (!kctl)
		return -ENOMEM;
	kctl->private_value = pin_idx;
	kctl->id.device = device;

	err = snd_hda_ctl_add(codec, get_pin(spec, pin_idx)->pin_nid, kctl);
	if (err < 0)
		return err;

	get_pin(spec, pin_idx)->eld_ctl = kctl;
	return 0;
}

#ifdef BE_PARANOID
static void hdmi_get_dip_index(struct hda_codec *codec, hda_nid_t pin_nid,
				int *packet_index, int *byte_index)
{
	int val;

	val = snd_hda_codec_read(codec, pin_nid, 0,
				 AC_VERB_GET_HDMI_DIP_INDEX, 0);

	*packet_index = val >> 5;
	*byte_index = val & 0x1f;
}
#endif

static void hdmi_set_dip_index(struct hda_codec *codec, hda_nid_t pin_nid,
				int packet_index, int byte_index)
{
	int val;

	val = (packet_index << 5) | (byte_index & 0x1f);

	snd_hda_codec_write(codec, pin_nid, 0, AC_VERB_SET_HDMI_DIP_INDEX, val);
}

static void hdmi_write_dip_byte(struct hda_codec *codec, hda_nid_t pin_nid,
				unsigned char val)
{
	snd_hda_codec_write(codec, pin_nid, 0, AC_VERB_SET_HDMI_DIP_DATA, val);
}

static void hdmi_init_pin(struct hda_codec *codec, hda_nid_t pin_nid)
{
	/* Unmute */
	if (get_wcaps(codec, pin_nid) & AC_WCAP_OUT_AMP)
		snd_hda_codec_write(codec, pin_nid, 0,
				AC_VERB_SET_AMP_GAIN_MUTE, AMP_OUT_UNMUTE);
	/* Enable pin out: some machines with GM965 gets broken output when
	 * the pin is disabled or changed while using with HDMI
	 */
	snd_hda_codec_write(codec, pin_nid, 0,
			    AC_VERB_SET_PIN_WIDGET_CONTROL, PIN_OUT);
}

static int hdmi_get_channel_count(struct hda_codec *codec, hda_nid_t cvt_nid)
{
	return 1 + snd_hda_codec_read(codec, cvt_nid, 0,
					AC_VERB_GET_CVT_CHAN_COUNT, 0);
}

static void hdmi_set_channel_count(struct hda_codec *codec,
				   hda_nid_t cvt_nid, int chs)
{
	if (chs != hdmi_get_channel_count(codec, cvt_nid))
		snd_hda_codec_write(codec, cvt_nid, 0,
				    AC_VERB_SET_CVT_CHAN_COUNT, chs - 1);
}


/*
 * Channel mapping routines
 */

/*
 * Compute derived values in channel_allocations[].
 */
static void init_channel_allocations(void)
{
	int i, j;
	struct cea_channel_speaker_allocation *p;

	for (i = 0; i < ARRAY_SIZE(channel_allocations); i++) {
		p = channel_allocations + i;
		p->channels = 0;
		p->spk_mask = 0;
		for (j = 0; j < ARRAY_SIZE(p->speakers); j++)
			if (p->speakers[j]) {
				p->channels++;
				p->spk_mask |= p->speakers[j];
			}
	}
}

static int get_channel_allocation_order(int ca)
{
	int i;

	for (i = 0; i < ARRAY_SIZE(channel_allocations); i++) {
		if (channel_allocations[i].ca_index == ca)
			break;
	}
	return i;
}

/*
 * The transformation takes two steps:
 *
 *	eld->spk_alloc => (eld_speaker_allocation_bits[]) => spk_mask
 *	      spk_mask => (channel_allocations[])         => ai->CA
 *
 * TODO: it could select the wrong CA from multiple candidates.
*/
static int hdmi_channel_allocation(struct hdmi_eld *eld, int channels)
{
	int i;
	int ca = 0;
	int spk_mask = 0;
	char buf[SND_PRINT_CHANNEL_ALLOCATION_ADVISED_BUFSIZE];

	/*
	 * CA defaults to 0 for basic stereo audio
	 */
	if (channels <= 2)
		return 0;

	/*
	 * expand ELD's speaker allocation mask
	 *
	 * ELD tells the speaker mask in a compact(paired) form,
	 * expand ELD's notions to match the ones used by Audio InfoFrame.
	 */
	for (i = 0; i < ARRAY_SIZE(eld_speaker_allocation_bits); i++) {
		if (eld->info.spk_alloc & (1 << i))
			spk_mask |= eld_speaker_allocation_bits[i];
	}

	/* search for the first working match in the CA table */
	for (i = 0; i < ARRAY_SIZE(channel_allocations); i++) {
		if (channels == channel_allocations[i].channels &&
		    (spk_mask & channel_allocations[i].spk_mask) ==
				channel_allocations[i].spk_mask) {
			ca = channel_allocations[i].ca_index;
			break;
		}
	}

	if (!ca) {
		/* if there was no match, select the regular ALSA channel
		 * allocation with the matching number of channels */
		for (i = 0; i < ARRAY_SIZE(channel_allocations); i++) {
			if (channels == channel_allocations[i].channels) {
				ca = channel_allocations[i].ca_index;
				break;
			}
		}
	}

	snd_print_channel_allocation(eld->info.spk_alloc, buf, sizeof(buf));
	snd_printdd("HDMI: select CA 0x%x for %d-channel allocation: %s\n",
		    ca, channels, buf);

	return ca;
}

static void hdmi_debug_channel_mapping(struct hda_codec *codec,
				       hda_nid_t pin_nid)
{
#ifdef CONFIG_SND_DEBUG_VERBOSE
	int i;
	int slot;

	for (i = 0; i < 8; i++) {
		slot = snd_hda_codec_read(codec, pin_nid, 0,
						AC_VERB_GET_HDMI_CHAN_SLOT, i);
		printk(KERN_DEBUG "HDMI: ASP channel %d => slot %d\n",
						slot >> 4, slot & 0xf);
	}
#endif
}


static void hdmi_std_setup_channel_mapping(struct hda_codec *codec,
				       hda_nid_t pin_nid,
				       bool non_pcm,
				       int ca)
{
	struct cea_channel_speaker_allocation *ch_alloc;
	int i;
	int err;
	int order;
	int non_pcm_mapping[8];

	order = get_channel_allocation_order(ca);
	ch_alloc = &channel_allocations[order];

	if (hdmi_channel_mapping[ca][1] == 0) {
		int hdmi_slot = 0;
		/* fill actual channel mappings in ALSA channel (i) order */
		for (i = 0; i < ch_alloc->channels; i++) {
			while (!ch_alloc->speakers[7 - hdmi_slot] && !WARN_ON(hdmi_slot >= 8))
				hdmi_slot++; /* skip zero slots */

			hdmi_channel_mapping[ca][i] = (i << 4) | hdmi_slot++;
		}
		/* fill the rest of the slots with ALSA channel 0xf */
		for (hdmi_slot = 0; hdmi_slot < 8; hdmi_slot++)
			if (!ch_alloc->speakers[7 - hdmi_slot])
				hdmi_channel_mapping[ca][i++] = (0xf << 4) | hdmi_slot;
	}

	if (non_pcm) {
		for (i = 0; i < ch_alloc->channels; i++)
			non_pcm_mapping[i] = (i << 4) | i;
		for (; i < 8; i++)
			non_pcm_mapping[i] = (0xf << 4) | i;
	}

	for (i = 0; i < 8; i++) {
		err = snd_hda_codec_write(codec, pin_nid, 0,
					  AC_VERB_SET_HDMI_CHAN_SLOT,
					  non_pcm ? non_pcm_mapping[i] : hdmi_channel_mapping[ca][i]);
		if (err) {
			snd_printdd(KERN_NOTICE
				    "HDMI: channel mapping failed\n");
			break;
		}
	}
}

struct channel_map_table {
	unsigned char map;		/* ALSA API channel map position */
	int spk_mask;			/* speaker position bit mask */
};

static struct channel_map_table map_tables[] = {
	{ SNDRV_CHMAP_FL,	FL },
	{ SNDRV_CHMAP_FR,	FR },
	{ SNDRV_CHMAP_RL,	RL },
	{ SNDRV_CHMAP_RR,	RR },
	{ SNDRV_CHMAP_LFE,	LFE },
	{ SNDRV_CHMAP_FC,	FC },
	{ SNDRV_CHMAP_RLC,	RLC },
	{ SNDRV_CHMAP_RRC,	RRC },
	{ SNDRV_CHMAP_RC,	RC },
	{ SNDRV_CHMAP_FLC,	FLC },
	{ SNDRV_CHMAP_FRC,	FRC },
	{ SNDRV_CHMAP_FLH,	FLH },
	{ SNDRV_CHMAP_FRH,	FRH },
	{ SNDRV_CHMAP_FLW,	FLW },
	{ SNDRV_CHMAP_FRW,	FRW },
	{ SNDRV_CHMAP_TC,	TC },
	{ SNDRV_CHMAP_FCH,	FCH },
	{} /* terminator */
};

/* from ALSA API channel position to speaker bit mask */
static int to_spk_mask(unsigned char c)
{
	struct channel_map_table *t = map_tables;
	for (; t->map; t++) {
		if (t->map == c)
			return t->spk_mask;
	}
	return 0;
}

/* from ALSA API channel position to CEA slot */
static int to_cea_slot(int ordered_ca, unsigned char pos)
{
	int mask = to_spk_mask(pos);
	int i;

	if (mask) {
		for (i = 0; i < 8; i++) {
			if (channel_allocations[ordered_ca].speakers[7 - i] == mask)
				return i;
		}
	}

	return -1;
}

/* from speaker bit mask to ALSA API channel position */
static int spk_to_chmap(int spk)
{
	struct channel_map_table *t = map_tables;
	for (; t->map; t++) {
		if (t->spk_mask == spk)
			return t->map;
	}
	return 0;
}

/* from CEA slot to ALSA API channel position */
static int from_cea_slot(int ordered_ca, unsigned char slot)
{
	int mask = channel_allocations[ordered_ca].speakers[7 - slot];

	return spk_to_chmap(mask);
}

/* get the CA index corresponding to the given ALSA API channel map */
static int hdmi_manual_channel_allocation(int chs, unsigned char *map)
{
	int i, spks = 0, spk_mask = 0;

	for (i = 0; i < chs; i++) {
		int mask = to_spk_mask(map[i]);
		if (mask) {
			spk_mask |= mask;
			spks++;
		}
	}

	for (i = 0; i < ARRAY_SIZE(channel_allocations); i++) {
		if ((chs == channel_allocations[i].channels ||
		     spks == channel_allocations[i].channels) &&
		    (spk_mask & channel_allocations[i].spk_mask) ==
				channel_allocations[i].spk_mask)
			return channel_allocations[i].ca_index;
	}
	return -1;
}

/* set up the channel slots for the given ALSA API channel map */
static int hdmi_manual_setup_channel_mapping(struct hda_codec *codec,
					     hda_nid_t pin_nid,
					     int chs, unsigned char *map,
					     int ca)
{
	int ordered_ca = get_channel_allocation_order(ca);
	int alsa_pos, hdmi_slot;
	int assignments[8] = {[0 ... 7] = 0xf};

	for (alsa_pos = 0; alsa_pos < chs; alsa_pos++) {

		hdmi_slot = to_cea_slot(ordered_ca, map[alsa_pos]);

		if (hdmi_slot < 0)
			continue; /* unassigned channel */

		assignments[hdmi_slot] = alsa_pos;
	}

	for (hdmi_slot = 0; hdmi_slot < 8; hdmi_slot++) {
		int val, err;

		val = (assignments[hdmi_slot] << 4) | hdmi_slot;
		err = snd_hda_codec_write(codec, pin_nid, 0,
					  AC_VERB_SET_HDMI_CHAN_SLOT, val);
		if (err)
			return -EINVAL;
	}
	return 0;
}

/* store ALSA API channel map from the current default map */
static void hdmi_setup_fake_chmap(unsigned char *map, int ca)
{
	int i;
	int ordered_ca = get_channel_allocation_order(ca);
	for (i = 0; i < 8; i++) {
		if (i < channel_allocations[ordered_ca].channels)
			map[i] = from_cea_slot(ordered_ca, hdmi_channel_mapping[ca][i] & 0x0f);
		else
			map[i] = 0;
	}
}

static void hdmi_setup_channel_mapping(struct hda_codec *codec,
				       hda_nid_t pin_nid, bool non_pcm, int ca,
				       int channels, unsigned char *map,
				       bool chmap_set)
{
	if (!non_pcm && chmap_set) {
		hdmi_manual_setup_channel_mapping(codec, pin_nid,
						  channels, map, ca);
	} else {
		hdmi_std_setup_channel_mapping(codec, pin_nid, non_pcm, ca);
		hdmi_setup_fake_chmap(map, ca);
	}

	hdmi_debug_channel_mapping(codec, pin_nid);
}

/*
 * Audio InfoFrame routines
 */

/*
 * Enable Audio InfoFrame Transmission
 */
static void hdmi_start_infoframe_trans(struct hda_codec *codec,
				       hda_nid_t pin_nid)
{
	hdmi_set_dip_index(codec, pin_nid, 0x0, 0x0);
	snd_hda_codec_write(codec, pin_nid, 0, AC_VERB_SET_HDMI_DIP_XMIT,
						AC_DIPXMIT_BEST);
}

/*
 * Disable Audio InfoFrame Transmission
 */
static void hdmi_stop_infoframe_trans(struct hda_codec *codec,
				      hda_nid_t pin_nid)
{
	hdmi_set_dip_index(codec, pin_nid, 0x0, 0x0);
	snd_hda_codec_write(codec, pin_nid, 0, AC_VERB_SET_HDMI_DIP_XMIT,
						AC_DIPXMIT_DISABLE);
}

static void hdmi_debug_dip_size(struct hda_codec *codec, hda_nid_t pin_nid)
{
#ifdef CONFIG_SND_DEBUG_VERBOSE
	int i;
	int size;

	size = snd_hdmi_get_eld_size(codec, pin_nid);
	printk(KERN_DEBUG "HDMI: ELD buf size is %d\n", size);

	for (i = 0; i < 8; i++) {
		size = snd_hda_codec_read(codec, pin_nid, 0,
						AC_VERB_GET_HDMI_DIP_SIZE, i);
		printk(KERN_DEBUG "HDMI: DIP GP[%d] buf size is %d\n", i, size);
	}
#endif
}

static void hdmi_clear_dip_buffers(struct hda_codec *codec, hda_nid_t pin_nid)
{
#ifdef BE_PARANOID
	int i, j;
	int size;
	int pi, bi;
	for (i = 0; i < 8; i++) {
		size = snd_hda_codec_read(codec, pin_nid, 0,
						AC_VERB_GET_HDMI_DIP_SIZE, i);
		if (size == 0)
			continue;

		hdmi_set_dip_index(codec, pin_nid, i, 0x0);
		for (j = 1; j < 1000; j++) {
			hdmi_write_dip_byte(codec, pin_nid, 0x0);
			hdmi_get_dip_index(codec, pin_nid, &pi, &bi);
			if (pi != i)
				snd_printd(KERN_INFO "dip index %d: %d != %d\n",
						bi, pi, i);
			if (bi == 0) /* byte index wrapped around */
				break;
		}
		snd_printd(KERN_INFO
			"HDMI: DIP GP[%d] buf reported size=%d, written=%d\n",
			i, size, j);
	}
#endif
}

static void hdmi_checksum_audio_infoframe(struct hdmi_audio_infoframe *hdmi_ai)
{
	u8 *bytes = (u8 *)hdmi_ai;
	u8 sum = 0;
	int i;

	hdmi_ai->checksum = 0;

	for (i = 0; i < sizeof(*hdmi_ai); i++)
		sum += bytes[i];

	hdmi_ai->checksum = -sum;
}

static void hdmi_fill_audio_infoframe(struct hda_codec *codec,
				      hda_nid_t pin_nid,
				      u8 *dip, int size)
{
	int i;

	hdmi_debug_dip_size(codec, pin_nid);
	hdmi_clear_dip_buffers(codec, pin_nid); /* be paranoid */

	hdmi_set_dip_index(codec, pin_nid, 0x0, 0x0);
	for (i = 0; i < size; i++)
		hdmi_write_dip_byte(codec, pin_nid, dip[i]);
}

static bool hdmi_infoframe_uptodate(struct hda_codec *codec, hda_nid_t pin_nid,
				    u8 *dip, int size)
{
	u8 val;
	int i;

	if (snd_hda_codec_read(codec, pin_nid, 0, AC_VERB_GET_HDMI_DIP_XMIT, 0)
							    != AC_DIPXMIT_BEST)
		return false;

	hdmi_set_dip_index(codec, pin_nid, 0x0, 0x0);
	for (i = 0; i < size; i++) {
		val = snd_hda_codec_read(codec, pin_nid, 0,
					 AC_VERB_GET_HDMI_DIP_DATA, 0);
		if (val != dip[i])
			return false;
	}

	return true;
}

static void hdmi_setup_audio_infoframe(struct hda_codec *codec,
				       struct hdmi_spec_per_pin *per_pin,
				       bool non_pcm)
{
	hda_nid_t pin_nid = per_pin->pin_nid;
	int channels = per_pin->channels;
	int active_channels;
	struct hdmi_eld *eld;
	int ca, ordered_ca;
	union audio_infoframe ai;

	if (!channels)
		return;

	if (is_haswell(codec))
		snd_hda_codec_write(codec, pin_nid, 0,
					    AC_VERB_SET_AMP_GAIN_MUTE,
					    AMP_OUT_UNMUTE);

	eld = &per_pin->sink_eld;
	if (!eld->monitor_present)
		return;

	if (!non_pcm && per_pin->chmap_set)
		ca = hdmi_manual_channel_allocation(channels, per_pin->chmap);
	else
		ca = hdmi_channel_allocation(eld, channels);
	if (ca < 0)
		ca = 0;

	ordered_ca = get_channel_allocation_order(ca);
	active_channels = channel_allocations[ordered_ca].channels;

	hdmi_set_channel_count(codec, per_pin->cvt_nid, active_channels);

	memset(&ai, 0, sizeof(ai));
	if (eld->info.conn_type == 0) { /* HDMI */
		struct hdmi_audio_infoframe *hdmi_ai = &ai.hdmi;

		hdmi_ai->type		= 0x84;
		hdmi_ai->ver		= 0x01;
		hdmi_ai->len		= 0x0a;
		hdmi_ai->CC02_CT47	= active_channels - 1;
		hdmi_ai->CA		= ca;
		hdmi_checksum_audio_infoframe(hdmi_ai);
	} else if (eld->info.conn_type == 1) { /* DisplayPort */
		struct dp_audio_infoframe *dp_ai = &ai.dp;

		dp_ai->type		= 0x84;
		dp_ai->len		= 0x1b;
		dp_ai->ver		= 0x11 << 2;
		dp_ai->CC02_CT47	= active_channels - 1;
		dp_ai->CA		= ca;
	} else {
		snd_printd("HDMI: unknown connection type at pin %d\n",
			    pin_nid);
		return;
	}

	/*
	 * always configure channel mapping, it may have been changed by the
	 * user in the meantime
	 */
	hdmi_setup_channel_mapping(codec, pin_nid, non_pcm, ca,
				   channels, per_pin->chmap,
				   per_pin->chmap_set);

	/*
	 * sizeof(ai) is used instead of sizeof(*hdmi_ai) or
	 * sizeof(*dp_ai) to avoid partial match/update problems when
	 * the user switches between HDMI/DP monitors.
	 */
	if (!hdmi_infoframe_uptodate(codec, pin_nid, ai.bytes,
					sizeof(ai))) {
		snd_printdd("hdmi_setup_audio_infoframe: "
			    "pin=%d channels=%d ca=0x%02x\n",
			    pin_nid,
<<<<<<< HEAD
			    active_channels, ca);
		hdmi_setup_channel_mapping(codec, pin_nid, non_pcm, ca,
					   channels, per_pin->chmap,
					   per_pin->chmap_set);
=======
			    channels);
>>>>>>> 39edac70
		hdmi_stop_infoframe_trans(codec, pin_nid);
		hdmi_fill_audio_infoframe(codec, pin_nid,
					    ai.bytes, sizeof(ai));
		hdmi_start_infoframe_trans(codec, pin_nid);
	}

	per_pin->non_pcm = non_pcm;
}


/*
 * Unsolicited events
 */

static void hdmi_present_sense(struct hdmi_spec_per_pin *per_pin, int repoll);

static void hdmi_intrinsic_event(struct hda_codec *codec, unsigned int res)
{
	struct hdmi_spec *spec = codec->spec;
	int tag = res >> AC_UNSOL_RES_TAG_SHIFT;
	int pin_nid;
	int pin_idx;
	struct hda_jack_tbl *jack;
	int dev_entry = (res & AC_UNSOL_RES_DE) >> AC_UNSOL_RES_DE_SHIFT;

	jack = snd_hda_jack_tbl_get_from_tag(codec, tag);
	if (!jack)
		return;
	pin_nid = jack->nid;
	jack->jack_dirty = 1;

	_snd_printd(SND_PR_VERBOSE,
		"HDMI hot plug event: Codec=%d Pin=%d Device=%d Inactive=%d Presence_Detect=%d ELD_Valid=%d\n",
		codec->addr, pin_nid, dev_entry, !!(res & AC_UNSOL_RES_IA),
		!!(res & AC_UNSOL_RES_PD), !!(res & AC_UNSOL_RES_ELDV));

	pin_idx = pin_nid_to_pin_index(spec, pin_nid);
	if (pin_idx < 0)
		return;

	hdmi_present_sense(get_pin(spec, pin_idx), 1);
	snd_hda_jack_report_sync(codec);
}

static void hdmi_non_intrinsic_event(struct hda_codec *codec, unsigned int res)
{
	int tag = res >> AC_UNSOL_RES_TAG_SHIFT;
	int subtag = (res & AC_UNSOL_RES_SUBTAG) >> AC_UNSOL_RES_SUBTAG_SHIFT;
	int cp_state = !!(res & AC_UNSOL_RES_CP_STATE);
	int cp_ready = !!(res & AC_UNSOL_RES_CP_READY);

	printk(KERN_INFO
		"HDMI CP event: CODEC=%d TAG=%d SUBTAG=0x%x CP_STATE=%d CP_READY=%d\n",
		codec->addr,
		tag,
		subtag,
		cp_state,
		cp_ready);

	/* TODO */
	if (cp_state)
		;
	if (cp_ready)
		;
}


static void hdmi_unsol_event(struct hda_codec *codec, unsigned int res)
{
	int tag = res >> AC_UNSOL_RES_TAG_SHIFT;
	int subtag = (res & AC_UNSOL_RES_SUBTAG) >> AC_UNSOL_RES_SUBTAG_SHIFT;

	if (!snd_hda_jack_tbl_get_from_tag(codec, tag)) {
		snd_printd(KERN_INFO "Unexpected HDMI event tag 0x%x\n", tag);
		return;
	}

	if (subtag == 0)
		hdmi_intrinsic_event(codec, res);
	else
		hdmi_non_intrinsic_event(codec, res);
}

static void haswell_verify_D0(struct hda_codec *codec,
		hda_nid_t cvt_nid, hda_nid_t nid)
{
	int pwr;

	/* For Haswell, the converter 1/2 may keep in D3 state after bootup,
	 * thus pins could only choose converter 0 for use. Make sure the
	 * converters are in correct power state */
	if (!snd_hda_check_power_state(codec, cvt_nid, AC_PWRST_D0))
		snd_hda_codec_write(codec, cvt_nid, 0, AC_VERB_SET_POWER_STATE, AC_PWRST_D0);

	if (!snd_hda_check_power_state(codec, nid, AC_PWRST_D0)) {
		snd_hda_codec_write(codec, nid, 0, AC_VERB_SET_POWER_STATE,
				    AC_PWRST_D0);
		msleep(40);
		pwr = snd_hda_codec_read(codec, nid, 0, AC_VERB_GET_POWER_STATE, 0);
		pwr = (pwr & AC_PWRST_ACTUAL) >> AC_PWRST_ACTUAL_SHIFT;
		snd_printd("Haswell HDMI audio: Power for pin 0x%x is now D%d\n", nid, pwr);
	}
}

/*
 * Callbacks
 */

/* HBR should be Non-PCM, 8 channels */
#define is_hbr_format(format) \
	((format & AC_FMT_TYPE_NON_PCM) && (format & AC_FMT_CHAN_MASK) == 7)

static int hdmi_setup_stream(struct hda_codec *codec, hda_nid_t cvt_nid,
			      hda_nid_t pin_nid, u32 stream_tag, int format)
{
	int pinctl;
	int new_pinctl = 0;

	if (is_haswell(codec))
		haswell_verify_D0(codec, cvt_nid, pin_nid);

	if (snd_hda_query_pin_caps(codec, pin_nid) & AC_PINCAP_HBR) {
		pinctl = snd_hda_codec_read(codec, pin_nid, 0,
					    AC_VERB_GET_PIN_WIDGET_CONTROL, 0);

		new_pinctl = pinctl & ~AC_PINCTL_EPT;
		if (is_hbr_format(format))
			new_pinctl |= AC_PINCTL_EPT_HBR;
		else
			new_pinctl |= AC_PINCTL_EPT_NATIVE;

		snd_printdd("hdmi_setup_stream: "
			    "NID=0x%x, %spinctl=0x%x\n",
			    pin_nid,
			    pinctl == new_pinctl ? "" : "new-",
			    new_pinctl);

		if (pinctl != new_pinctl)
			snd_hda_codec_write(codec, pin_nid, 0,
					    AC_VERB_SET_PIN_WIDGET_CONTROL,
					    new_pinctl);

	}
	if (is_hbr_format(format) && !new_pinctl) {
		snd_printdd("hdmi_setup_stream: HBR is not supported\n");
		return -EINVAL;
	}

	snd_hda_codec_setup_stream(codec, cvt_nid, stream_tag, 0, format);
	return 0;
}

static int hdmi_choose_cvt(struct hda_codec *codec,
			int pin_idx, int *cvt_id, int *mux_id)
{
	struct hdmi_spec *spec = codec->spec;
	struct hdmi_spec_per_pin *per_pin;
	struct hdmi_spec_per_cvt *per_cvt = NULL;
	int cvt_idx, mux_idx = 0;

	per_pin = get_pin(spec, pin_idx);

	/* Dynamically assign converter to stream */
	for (cvt_idx = 0; cvt_idx < spec->num_cvts; cvt_idx++) {
		per_cvt = get_cvt(spec, cvt_idx);

		/* Must not already be assigned */
		if (per_cvt->assigned)
			continue;
		/* Must be in pin's mux's list of converters */
		for (mux_idx = 0; mux_idx < per_pin->num_mux_nids; mux_idx++)
			if (per_pin->mux_nids[mux_idx] == per_cvt->cvt_nid)
				break;
		/* Not in mux list */
		if (mux_idx == per_pin->num_mux_nids)
			continue;
		break;
	}

	/* No free converters */
	if (cvt_idx == spec->num_cvts)
		return -ENODEV;

	if (cvt_id)
		*cvt_id = cvt_idx;
	if (mux_id)
		*mux_id = mux_idx;

	return 0;
}

static void haswell_config_cvts(struct hda_codec *codec,
			hda_nid_t pin_nid, int mux_idx)
{
	struct hdmi_spec *spec = codec->spec;
	hda_nid_t nid, end_nid;
	int cvt_idx, curr;
	struct hdmi_spec_per_cvt *per_cvt;

	/* configure all pins, including "no physical connection" ones */
	end_nid = codec->start_nid + codec->num_nodes;
	for (nid = codec->start_nid; nid < end_nid; nid++) {
		unsigned int wid_caps = get_wcaps(codec, nid);
		unsigned int wid_type = get_wcaps_type(wid_caps);

		if (wid_type != AC_WID_PIN)
			continue;

		if (nid == pin_nid)
			continue;

		curr = snd_hda_codec_read(codec, nid, 0,
					  AC_VERB_GET_CONNECT_SEL, 0);
		if (curr != mux_idx)
			continue;

		/* choose an unassigned converter. The conveters in the
		 * connection list are in the same order as in the codec.
		 */
		for (cvt_idx = 0; cvt_idx < spec->num_cvts; cvt_idx++) {
			per_cvt = get_cvt(spec, cvt_idx);
			if (!per_cvt->assigned) {
				snd_printdd("choose cvt %d for pin nid %d\n",
					cvt_idx, nid);
				snd_hda_codec_write_cache(codec, nid, 0,
					    AC_VERB_SET_CONNECT_SEL,
					    cvt_idx);
				break;
			}
		}
	}
}

/*
 * HDA PCM callbacks
 */
static int hdmi_pcm_open(struct hda_pcm_stream *hinfo,
			 struct hda_codec *codec,
			 struct snd_pcm_substream *substream)
{
	struct hdmi_spec *spec = codec->spec;
	struct snd_pcm_runtime *runtime = substream->runtime;
	int pin_idx, cvt_idx, mux_idx = 0;
	struct hdmi_spec_per_pin *per_pin;
	struct hdmi_eld *eld;
	struct hdmi_spec_per_cvt *per_cvt = NULL;
	int err;

	/* Validate hinfo */
	pin_idx = hinfo_to_pin_index(spec, hinfo);
	if (snd_BUG_ON(pin_idx < 0))
		return -EINVAL;
	per_pin = get_pin(spec, pin_idx);
	eld = &per_pin->sink_eld;

	err = hdmi_choose_cvt(codec, pin_idx, &cvt_idx, &mux_idx);
	if (err < 0)
		return err;

	per_cvt = get_cvt(spec, cvt_idx);
	/* Claim converter */
	per_cvt->assigned = 1;
	per_pin->cvt_nid = per_cvt->cvt_nid;
	hinfo->nid = per_cvt->cvt_nid;

	snd_hda_codec_write_cache(codec, per_pin->pin_nid, 0,
			    AC_VERB_SET_CONNECT_SEL,
			    mux_idx);

	/* configure unused pins to choose other converters */
	if (is_haswell(codec))
		haswell_config_cvts(codec, per_pin->pin_nid, mux_idx);

	snd_hda_spdif_ctls_assign(codec, pin_idx, per_cvt->cvt_nid);

	/* Initially set the converter's capabilities */
	hinfo->channels_min = per_cvt->channels_min;
	hinfo->channels_max = per_cvt->channels_max;
	hinfo->rates = per_cvt->rates;
	hinfo->formats = per_cvt->formats;
	hinfo->maxbps = per_cvt->maxbps;

	/* Restrict capabilities by ELD if this isn't disabled */
	if (!static_hdmi_pcm && eld->eld_valid) {
		snd_hdmi_eld_update_pcm_info(&eld->info, hinfo);
		if (hinfo->channels_min > hinfo->channels_max ||
		    !hinfo->rates || !hinfo->formats) {
			per_cvt->assigned = 0;
			hinfo->nid = 0;
			snd_hda_spdif_ctls_unassign(codec, pin_idx);
			return -ENODEV;
		}
	}

	/* Store the updated parameters */
	runtime->hw.channels_min = hinfo->channels_min;
	runtime->hw.channels_max = hinfo->channels_max;
	runtime->hw.formats = hinfo->formats;
	runtime->hw.rates = hinfo->rates;

	snd_pcm_hw_constraint_step(substream->runtime, 0,
				   SNDRV_PCM_HW_PARAM_CHANNELS, 2);
	return 0;
}

/*
 * HDA/HDMI auto parsing
 */
static int hdmi_read_pin_conn(struct hda_codec *codec, int pin_idx)
{
	struct hdmi_spec *spec = codec->spec;
	struct hdmi_spec_per_pin *per_pin = get_pin(spec, pin_idx);
	hda_nid_t pin_nid = per_pin->pin_nid;

	if (!(get_wcaps(codec, pin_nid) & AC_WCAP_CONN_LIST)) {
		snd_printk(KERN_WARNING
			   "HDMI: pin %d wcaps %#x "
			   "does not support connection list\n",
			   pin_nid, get_wcaps(codec, pin_nid));
		return -EINVAL;
	}

	per_pin->num_mux_nids = snd_hda_get_connections(codec, pin_nid,
							per_pin->mux_nids,
							HDA_MAX_CONNECTIONS);

	return 0;
}

static void hdmi_present_sense(struct hdmi_spec_per_pin *per_pin, int repoll)
{
	struct hda_codec *codec = per_pin->codec;
	struct hdmi_spec *spec = codec->spec;
	struct hdmi_eld *eld = &spec->temp_eld;
	struct hdmi_eld *pin_eld = &per_pin->sink_eld;
	hda_nid_t pin_nid = per_pin->pin_nid;
	/*
	 * Always execute a GetPinSense verb here, even when called from
	 * hdmi_intrinsic_event; for some NVIDIA HW, the unsolicited
	 * response's PD bit is not the real PD value, but indicates that
	 * the real PD value changed. An older version of the HD-audio
	 * specification worked this way. Hence, we just ignore the data in
	 * the unsolicited response to avoid custom WARs.
	 */
	int present = snd_hda_pin_sense(codec, pin_nid);
	bool update_eld = false;
	bool eld_changed = false;

	pin_eld->monitor_present = !!(present & AC_PINSENSE_PRESENCE);
	if (pin_eld->monitor_present)
		eld->eld_valid  = !!(present & AC_PINSENSE_ELDV);
	else
		eld->eld_valid = false;

	_snd_printd(SND_PR_VERBOSE,
		"HDMI status: Codec=%d Pin=%d Presence_Detect=%d ELD_Valid=%d\n",
		codec->addr, pin_nid, pin_eld->monitor_present, eld->eld_valid);

	if (eld->eld_valid) {
		if (snd_hdmi_get_eld(codec, pin_nid, eld->eld_buffer,
						     &eld->eld_size) < 0)
			eld->eld_valid = false;
		else {
			memset(&eld->info, 0, sizeof(struct parsed_hdmi_eld));
			if (snd_hdmi_parse_eld(&eld->info, eld->eld_buffer,
						    eld->eld_size) < 0)
				eld->eld_valid = false;
		}

		if (eld->eld_valid) {
			snd_hdmi_show_eld(&eld->info);
			update_eld = true;
		}
		else if (repoll) {
			queue_delayed_work(codec->bus->workq,
					   &per_pin->work,
					   msecs_to_jiffies(300));
			return;
		}
	}

	mutex_lock(&pin_eld->lock);
	if (pin_eld->eld_valid && !eld->eld_valid) {
		update_eld = true;
		eld_changed = true;
	}
	if (update_eld) {
		bool old_eld_valid = pin_eld->eld_valid;
		pin_eld->eld_valid = eld->eld_valid;
		eld_changed = pin_eld->eld_size != eld->eld_size ||
			      memcmp(pin_eld->eld_buffer, eld->eld_buffer,
				     eld->eld_size) != 0;
		if (eld_changed)
			memcpy(pin_eld->eld_buffer, eld->eld_buffer,
			       eld->eld_size);
		pin_eld->eld_size = eld->eld_size;
		pin_eld->info = eld->info;

		/* Haswell-specific workaround: re-setup when the transcoder is
		 * changed during the stream playback
		 */
		if (is_haswell(codec) &&
		    eld->eld_valid && !old_eld_valid && per_pin->setup)
			hdmi_setup_audio_infoframe(codec, per_pin,
						   per_pin->non_pcm);
	}
	mutex_unlock(&pin_eld->lock);

	if (eld_changed)
		snd_ctl_notify(codec->bus->card,
			       SNDRV_CTL_EVENT_MASK_VALUE | SNDRV_CTL_EVENT_MASK_INFO,
			       &per_pin->eld_ctl->id);
}

static void hdmi_repoll_eld(struct work_struct *work)
{
	struct hdmi_spec_per_pin *per_pin =
	container_of(to_delayed_work(work), struct hdmi_spec_per_pin, work);

	if (per_pin->repoll_count++ > 6)
		per_pin->repoll_count = 0;

	hdmi_present_sense(per_pin, per_pin->repoll_count);
}

static void intel_haswell_fixup_connect_list(struct hda_codec *codec,
					     hda_nid_t nid);

static int hdmi_add_pin(struct hda_codec *codec, hda_nid_t pin_nid)
{
	struct hdmi_spec *spec = codec->spec;
	unsigned int caps, config;
	int pin_idx;
	struct hdmi_spec_per_pin *per_pin;
	int err;

	caps = snd_hda_query_pin_caps(codec, pin_nid);
	if (!(caps & (AC_PINCAP_HDMI | AC_PINCAP_DP)))
		return 0;

	config = snd_hda_codec_get_pincfg(codec, pin_nid);
	if (get_defcfg_connect(config) == AC_JACK_PORT_NONE)
		return 0;

	if (is_haswell(codec))
		intel_haswell_fixup_connect_list(codec, pin_nid);

	pin_idx = spec->num_pins;
	per_pin = snd_array_new(&spec->pins);
	if (!per_pin)
		return -ENOMEM;

	per_pin->pin_nid = pin_nid;
	per_pin->non_pcm = false;

	err = hdmi_read_pin_conn(codec, pin_idx);
	if (err < 0)
		return err;

	spec->num_pins++;

	return 0;
}

static int hdmi_add_cvt(struct hda_codec *codec, hda_nid_t cvt_nid)
{
	struct hdmi_spec *spec = codec->spec;
	struct hdmi_spec_per_cvt *per_cvt;
	unsigned int chans;
	int err;

	chans = get_wcaps(codec, cvt_nid);
	chans = get_wcaps_channels(chans);

	per_cvt = snd_array_new(&spec->cvts);
	if (!per_cvt)
		return -ENOMEM;

	per_cvt->cvt_nid = cvt_nid;
	per_cvt->channels_min = 2;
	if (chans <= 16) {
		per_cvt->channels_max = chans;
		if (chans > spec->channels_max)
			spec->channels_max = chans;
	}

	err = snd_hda_query_supported_pcm(codec, cvt_nid,
					  &per_cvt->rates,
					  &per_cvt->formats,
					  &per_cvt->maxbps);
	if (err < 0)
		return err;

	if (spec->num_cvts < ARRAY_SIZE(spec->cvt_nids))
		spec->cvt_nids[spec->num_cvts] = cvt_nid;
	spec->num_cvts++;

	return 0;
}

static int hdmi_parse_codec(struct hda_codec *codec)
{
	hda_nid_t nid;
	int i, nodes;

	nodes = snd_hda_get_sub_nodes(codec, codec->afg, &nid);
	if (!nid || nodes < 0) {
		snd_printk(KERN_WARNING "HDMI: failed to get afg sub nodes\n");
		return -EINVAL;
	}

	for (i = 0; i < nodes; i++, nid++) {
		unsigned int caps;
		unsigned int type;

		caps = get_wcaps(codec, nid);
		type = get_wcaps_type(caps);

		if (!(caps & AC_WCAP_DIGITAL))
			continue;

		switch (type) {
		case AC_WID_AUD_OUT:
			hdmi_add_cvt(codec, nid);
			break;
		case AC_WID_PIN:
			hdmi_add_pin(codec, nid);
			break;
		}
	}

#ifdef CONFIG_PM
	/* We're seeing some problems with unsolicited hot plug events on
	 * PantherPoint after S3, if this is not enabled */
	if (codec->vendor_id == 0x80862806)
		codec->bus->power_keep_link_on = 1;
	/*
	 * G45/IbexPeak don't support EPSS: the unsolicited pin hot plug event
	 * can be lost and presence sense verb will become inaccurate if the
	 * HDA link is powered off at hot plug or hw initialization time.
	 */
	else if (!(snd_hda_param_read(codec, codec->afg, AC_PAR_POWER_STATE) &
	      AC_PWRST_EPSS))
		codec->bus->power_keep_link_on = 1;
#endif

	return 0;
}

/*
 */
static bool check_non_pcm_per_cvt(struct hda_codec *codec, hda_nid_t cvt_nid)
{
	struct hda_spdif_out *spdif;
	bool non_pcm;

	mutex_lock(&codec->spdif_mutex);
	spdif = snd_hda_spdif_out_of_nid(codec, cvt_nid);
	non_pcm = !!(spdif->status & IEC958_AES0_NONAUDIO);
	mutex_unlock(&codec->spdif_mutex);
	return non_pcm;
}


/*
 * HDMI callbacks
 */

static int generic_hdmi_playback_pcm_prepare(struct hda_pcm_stream *hinfo,
					   struct hda_codec *codec,
					   unsigned int stream_tag,
					   unsigned int format,
					   struct snd_pcm_substream *substream)
{
	hda_nid_t cvt_nid = hinfo->nid;
	struct hdmi_spec *spec = codec->spec;
	int pin_idx = hinfo_to_pin_index(spec, hinfo);
	struct hdmi_spec_per_pin *per_pin = get_pin(spec, pin_idx);
	hda_nid_t pin_nid = per_pin->pin_nid;
	bool non_pcm;

	non_pcm = check_non_pcm_per_cvt(codec, cvt_nid);
	per_pin->channels = substream->runtime->channels;
	per_pin->setup = true;

	hdmi_setup_audio_infoframe(codec, per_pin, non_pcm);

	return hdmi_setup_stream(codec, cvt_nid, pin_nid, stream_tag, format);
}

static int generic_hdmi_playback_pcm_cleanup(struct hda_pcm_stream *hinfo,
					     struct hda_codec *codec,
					     struct snd_pcm_substream *substream)
{
	snd_hda_codec_cleanup_stream(codec, hinfo->nid);
	return 0;
}

static int hdmi_pcm_close(struct hda_pcm_stream *hinfo,
			  struct hda_codec *codec,
			  struct snd_pcm_substream *substream)
{
	struct hdmi_spec *spec = codec->spec;
	int cvt_idx, pin_idx;
	struct hdmi_spec_per_cvt *per_cvt;
	struct hdmi_spec_per_pin *per_pin;

	if (hinfo->nid) {
		cvt_idx = cvt_nid_to_cvt_index(spec, hinfo->nid);
		if (snd_BUG_ON(cvt_idx < 0))
			return -EINVAL;
		per_cvt = get_cvt(spec, cvt_idx);

		snd_BUG_ON(!per_cvt->assigned);
		per_cvt->assigned = 0;
		hinfo->nid = 0;

		pin_idx = hinfo_to_pin_index(spec, hinfo);
		if (snd_BUG_ON(pin_idx < 0))
			return -EINVAL;
		per_pin = get_pin(spec, pin_idx);

		snd_hda_spdif_ctls_unassign(codec, pin_idx);
		per_pin->chmap_set = false;
		memset(per_pin->chmap, 0, sizeof(per_pin->chmap));

		per_pin->setup = false;
		per_pin->channels = 0;
	}

	return 0;
}

static const struct hda_pcm_ops generic_ops = {
	.open = hdmi_pcm_open,
	.close = hdmi_pcm_close,
	.prepare = generic_hdmi_playback_pcm_prepare,
	.cleanup = generic_hdmi_playback_pcm_cleanup,
};

/*
 * ALSA API channel-map control callbacks
 */
static int hdmi_chmap_ctl_info(struct snd_kcontrol *kcontrol,
			       struct snd_ctl_elem_info *uinfo)
{
	struct snd_pcm_chmap *info = snd_kcontrol_chip(kcontrol);
	struct hda_codec *codec = info->private_data;
	struct hdmi_spec *spec = codec->spec;
	uinfo->type = SNDRV_CTL_ELEM_TYPE_INTEGER;
	uinfo->count = spec->channels_max;
	uinfo->value.integer.min = 0;
	uinfo->value.integer.max = SNDRV_CHMAP_LAST;
	return 0;
}

static int hdmi_chmap_ctl_tlv(struct snd_kcontrol *kcontrol, int op_flag,
			      unsigned int size, unsigned int __user *tlv)
{
	struct snd_pcm_chmap *info = snd_kcontrol_chip(kcontrol);
	struct hda_codec *codec = info->private_data;
	struct hdmi_spec *spec = codec->spec;
	unsigned int __user *dst;
	int chs, count = 0;

	if (size < 8)
		return -ENOMEM;
	if (put_user(SNDRV_CTL_TLVT_CONTAINER, tlv))
		return -EFAULT;
	size -= 8;
	dst = tlv + 2;
	for (chs = 2; chs <= spec->channels_max; chs++) {
		int i, c;
		struct cea_channel_speaker_allocation *cap;
		cap = channel_allocations;
		for (i = 0; i < ARRAY_SIZE(channel_allocations); i++, cap++) {
			int chs_bytes = chs * 4;
			if (cap->channels != chs)
				continue;
			if (size < 8)
				return -ENOMEM;
			if (put_user(SNDRV_CTL_TLVT_CHMAP_VAR, dst) ||
			    put_user(chs_bytes, dst + 1))
				return -EFAULT;
			dst += 2;
			size -= 8;
			count += 8;
			if (size < chs_bytes)
				return -ENOMEM;
			size -= chs_bytes;
			count += chs_bytes;
			for (c = 7; c >= 0; c--) {
				int spk = cap->speakers[c];
				if (!spk)
					continue;
				if (put_user(spk_to_chmap(spk), dst))
					return -EFAULT;
				dst++;
			}
		}
	}
	if (put_user(count, tlv + 1))
		return -EFAULT;
	return 0;
}

static int hdmi_chmap_ctl_get(struct snd_kcontrol *kcontrol,
			      struct snd_ctl_elem_value *ucontrol)
{
	struct snd_pcm_chmap *info = snd_kcontrol_chip(kcontrol);
	struct hda_codec *codec = info->private_data;
	struct hdmi_spec *spec = codec->spec;
	int pin_idx = kcontrol->private_value;
	struct hdmi_spec_per_pin *per_pin = get_pin(spec, pin_idx);
	int i;

	for (i = 0; i < ARRAY_SIZE(per_pin->chmap); i++)
		ucontrol->value.integer.value[i] = per_pin->chmap[i];
	return 0;
}

static int hdmi_chmap_ctl_put(struct snd_kcontrol *kcontrol,
			      struct snd_ctl_elem_value *ucontrol)
{
	struct snd_pcm_chmap *info = snd_kcontrol_chip(kcontrol);
	struct hda_codec *codec = info->private_data;
	struct hdmi_spec *spec = codec->spec;
	int pin_idx = kcontrol->private_value;
	struct hdmi_spec_per_pin *per_pin = get_pin(spec, pin_idx);
	unsigned int ctl_idx;
	struct snd_pcm_substream *substream;
	unsigned char chmap[8];
	int i, ca, prepared = 0;

	ctl_idx = snd_ctl_get_ioffidx(kcontrol, &ucontrol->id);
	substream = snd_pcm_chmap_substream(info, ctl_idx);
	if (!substream || !substream->runtime)
		return 0; /* just for avoiding error from alsactl restore */
	switch (substream->runtime->status->state) {
	case SNDRV_PCM_STATE_OPEN:
	case SNDRV_PCM_STATE_SETUP:
		break;
	case SNDRV_PCM_STATE_PREPARED:
		prepared = 1;
		break;
	default:
		return -EBUSY;
	}
	memset(chmap, 0, sizeof(chmap));
	for (i = 0; i < ARRAY_SIZE(chmap); i++)
		chmap[i] = ucontrol->value.integer.value[i];
	if (!memcmp(chmap, per_pin->chmap, sizeof(chmap)))
		return 0;
	ca = hdmi_manual_channel_allocation(ARRAY_SIZE(chmap), chmap);
	if (ca < 0)
		return -EINVAL;
	per_pin->chmap_set = true;
	memcpy(per_pin->chmap, chmap, sizeof(chmap));
	if (prepared)
		hdmi_setup_audio_infoframe(codec, per_pin, per_pin->non_pcm);

	return 0;
}

static int generic_hdmi_build_pcms(struct hda_codec *codec)
{
	struct hdmi_spec *spec = codec->spec;
	int pin_idx;

	for (pin_idx = 0; pin_idx < spec->num_pins; pin_idx++) {
		struct hda_pcm *info;
		struct hda_pcm_stream *pstr;
		struct hdmi_spec_per_pin *per_pin;

		per_pin = get_pin(spec, pin_idx);
		sprintf(per_pin->pcm_name, "HDMI %d", pin_idx);
		info = snd_array_new(&spec->pcm_rec);
		if (!info)
			return -ENOMEM;
		info->name = per_pin->pcm_name;
		info->pcm_type = HDA_PCM_TYPE_HDMI;
		info->own_chmap = true;

		pstr = &info->stream[SNDRV_PCM_STREAM_PLAYBACK];
		pstr->substreams = 1;
		pstr->ops = generic_ops;
		/* other pstr fields are set in open */
	}

	codec->num_pcms = spec->num_pins;
	codec->pcm_info = spec->pcm_rec.list;

	return 0;
}

static int generic_hdmi_build_jack(struct hda_codec *codec, int pin_idx)
{
	char hdmi_str[32] = "HDMI/DP";
	struct hdmi_spec *spec = codec->spec;
	struct hdmi_spec_per_pin *per_pin = get_pin(spec, pin_idx);
	int pcmdev = get_pcm_rec(spec, pin_idx)->device;

	if (pcmdev > 0)
		sprintf(hdmi_str + strlen(hdmi_str), ",pcm=%d", pcmdev);
	if (!is_jack_detectable(codec, per_pin->pin_nid))
		strncat(hdmi_str, " Phantom",
			sizeof(hdmi_str) - strlen(hdmi_str) - 1);

	return snd_hda_jack_add_kctl(codec, per_pin->pin_nid, hdmi_str, 0);
}

static int generic_hdmi_build_controls(struct hda_codec *codec)
{
	struct hdmi_spec *spec = codec->spec;
	int err;
	int pin_idx;

	for (pin_idx = 0; pin_idx < spec->num_pins; pin_idx++) {
		struct hdmi_spec_per_pin *per_pin = get_pin(spec, pin_idx);

		err = generic_hdmi_build_jack(codec, pin_idx);
		if (err < 0)
			return err;

		err = snd_hda_create_dig_out_ctls(codec,
						  per_pin->pin_nid,
						  per_pin->mux_nids[0],
						  HDA_PCM_TYPE_HDMI);
		if (err < 0)
			return err;
		snd_hda_spdif_ctls_unassign(codec, pin_idx);

		/* add control for ELD Bytes */
		err = hdmi_create_eld_ctl(codec, pin_idx,
					  get_pcm_rec(spec, pin_idx)->device);

		if (err < 0)
			return err;

		hdmi_present_sense(per_pin, 0);
	}

	/* add channel maps */
	for (pin_idx = 0; pin_idx < spec->num_pins; pin_idx++) {
		struct snd_pcm_chmap *chmap;
		struct snd_kcontrol *kctl;
		int i;

		if (!codec->pcm_info[pin_idx].pcm)
			break;
		err = snd_pcm_add_chmap_ctls(codec->pcm_info[pin_idx].pcm,
					     SNDRV_PCM_STREAM_PLAYBACK,
					     NULL, 0, pin_idx, &chmap);
		if (err < 0)
			return err;
		/* override handlers */
		chmap->private_data = codec;
		kctl = chmap->kctl;
		for (i = 0; i < kctl->count; i++)
			kctl->vd[i].access |= SNDRV_CTL_ELEM_ACCESS_WRITE;
		kctl->info = hdmi_chmap_ctl_info;
		kctl->get = hdmi_chmap_ctl_get;
		kctl->put = hdmi_chmap_ctl_put;
		kctl->tlv.c = hdmi_chmap_ctl_tlv;
	}

	return 0;
}

static int generic_hdmi_init_per_pins(struct hda_codec *codec)
{
	struct hdmi_spec *spec = codec->spec;
	int pin_idx;

	for (pin_idx = 0; pin_idx < spec->num_pins; pin_idx++) {
		struct hdmi_spec_per_pin *per_pin = get_pin(spec, pin_idx);
		struct hdmi_eld *eld = &per_pin->sink_eld;

		per_pin->codec = codec;
		mutex_init(&eld->lock);
		INIT_DELAYED_WORK(&per_pin->work, hdmi_repoll_eld);
		snd_hda_eld_proc_new(codec, eld, pin_idx);
	}
	return 0;
}

static int generic_hdmi_init(struct hda_codec *codec)
{
	struct hdmi_spec *spec = codec->spec;
	int pin_idx;

	for (pin_idx = 0; pin_idx < spec->num_pins; pin_idx++) {
		struct hdmi_spec_per_pin *per_pin = get_pin(spec, pin_idx);
		hda_nid_t pin_nid = per_pin->pin_nid;

		hdmi_init_pin(codec, pin_nid);
		snd_hda_jack_detect_enable(codec, pin_nid, pin_nid);
	}
	return 0;
}

static void hdmi_array_init(struct hdmi_spec *spec, int nums)
{
	snd_array_init(&spec->pins, sizeof(struct hdmi_spec_per_pin), nums);
	snd_array_init(&spec->cvts, sizeof(struct hdmi_spec_per_cvt), nums);
	snd_array_init(&spec->pcm_rec, sizeof(struct hda_pcm), nums);
}

static void hdmi_array_free(struct hdmi_spec *spec)
{
	snd_array_free(&spec->pins);
	snd_array_free(&spec->cvts);
	snd_array_free(&spec->pcm_rec);
}

static void generic_hdmi_free(struct hda_codec *codec)
{
	struct hdmi_spec *spec = codec->spec;
	int pin_idx;

	for (pin_idx = 0; pin_idx < spec->num_pins; pin_idx++) {
		struct hdmi_spec_per_pin *per_pin = get_pin(spec, pin_idx);
		struct hdmi_eld *eld = &per_pin->sink_eld;

		cancel_delayed_work(&per_pin->work);
		snd_hda_eld_proc_free(codec, eld);
	}

	flush_workqueue(codec->bus->workq);
	hdmi_array_free(spec);
	kfree(spec);
}

#ifdef CONFIG_PM
static int generic_hdmi_resume(struct hda_codec *codec)
{
	struct hdmi_spec *spec = codec->spec;
	int pin_idx;

	generic_hdmi_init(codec);
	snd_hda_codec_resume_amp(codec);
	snd_hda_codec_resume_cache(codec);

	for (pin_idx = 0; pin_idx < spec->num_pins; pin_idx++) {
		struct hdmi_spec_per_pin *per_pin = get_pin(spec, pin_idx);
		hdmi_present_sense(per_pin, 1);
	}
	return 0;
}
#endif

static const struct hda_codec_ops generic_hdmi_patch_ops = {
	.init			= generic_hdmi_init,
	.free			= generic_hdmi_free,
	.build_pcms		= generic_hdmi_build_pcms,
	.build_controls		= generic_hdmi_build_controls,
	.unsol_event		= hdmi_unsol_event,
#ifdef CONFIG_PM
	.resume			= generic_hdmi_resume,
#endif
};


static void intel_haswell_fixup_connect_list(struct hda_codec *codec,
					     hda_nid_t nid)
{
	struct hdmi_spec *spec = codec->spec;
	hda_nid_t conns[4];
	int nconns;

	nconns = snd_hda_get_connections(codec, nid, conns, ARRAY_SIZE(conns));
	if (nconns == spec->num_cvts &&
	    !memcmp(conns, spec->cvt_nids, spec->num_cvts * sizeof(hda_nid_t)))
		return;

	/* override pins connection list */
	snd_printdd("hdmi: haswell: override pin connection 0x%x\n", nid);
	snd_hda_override_conn_list(codec, nid, spec->num_cvts, spec->cvt_nids);
}

#define INTEL_VENDOR_NID 0x08
#define INTEL_GET_VENDOR_VERB 0xf81
#define INTEL_SET_VENDOR_VERB 0x781
#define INTEL_EN_DP12			0x02 /* enable DP 1.2 features */
#define INTEL_EN_ALL_PIN_CVTS	0x01 /* enable 2nd & 3rd pins and convertors */

static void intel_haswell_enable_all_pins(struct hda_codec *codec,
					  bool update_tree)
{
	unsigned int vendor_param;

	vendor_param = snd_hda_codec_read(codec, INTEL_VENDOR_NID, 0,
				INTEL_GET_VENDOR_VERB, 0);
	if (vendor_param == -1 || vendor_param & INTEL_EN_ALL_PIN_CVTS)
		return;

	vendor_param |= INTEL_EN_ALL_PIN_CVTS;
	vendor_param = snd_hda_codec_read(codec, INTEL_VENDOR_NID, 0,
				INTEL_SET_VENDOR_VERB, vendor_param);
	if (vendor_param == -1)
		return;

	if (update_tree)
		snd_hda_codec_update_widgets(codec);
}

static void intel_haswell_fixup_enable_dp12(struct hda_codec *codec)
{
	unsigned int vendor_param;

	vendor_param = snd_hda_codec_read(codec, INTEL_VENDOR_NID, 0,
				INTEL_GET_VENDOR_VERB, 0);
	if (vendor_param == -1 || vendor_param & INTEL_EN_DP12)
		return;

	/* enable DP1.2 mode */
	vendor_param |= INTEL_EN_DP12;
	snd_hda_codec_write_cache(codec, INTEL_VENDOR_NID, 0,
				INTEL_SET_VENDOR_VERB, vendor_param);
}

/* Haswell needs to re-issue the vendor-specific verbs before turning to D0.
 * Otherwise you may get severe h/w communication errors.
 */
static void haswell_set_power_state(struct hda_codec *codec, hda_nid_t fg,
				unsigned int power_state)
{
	if (power_state == AC_PWRST_D0) {
		intel_haswell_enable_all_pins(codec, false);
		intel_haswell_fixup_enable_dp12(codec);
	}

	snd_hda_codec_read(codec, fg, 0, AC_VERB_SET_POWER_STATE, power_state);
	snd_hda_codec_set_power_to_all(codec, fg, power_state);
}

static int patch_generic_hdmi(struct hda_codec *codec)
{
	struct hdmi_spec *spec;

	spec = kzalloc(sizeof(*spec), GFP_KERNEL);
	if (spec == NULL)
		return -ENOMEM;

	codec->spec = spec;
	hdmi_array_init(spec, 4);

	if (is_haswell(codec)) {
		intel_haswell_enable_all_pins(codec, true);
		intel_haswell_fixup_enable_dp12(codec);
	}

	if (hdmi_parse_codec(codec) < 0) {
		codec->spec = NULL;
		kfree(spec);
		return -EINVAL;
	}
	codec->patch_ops = generic_hdmi_patch_ops;
	if (is_haswell(codec)) {
		codec->patch_ops.set_power_state = haswell_set_power_state;
		codec->dp_mst = true;
	}

	generic_hdmi_init_per_pins(codec);

	init_channel_allocations();

	return 0;
}

/*
 * Shared non-generic implementations
 */

static int simple_playback_build_pcms(struct hda_codec *codec)
{
	struct hdmi_spec *spec = codec->spec;
	struct hda_pcm *info;
	unsigned int chans;
	struct hda_pcm_stream *pstr;
	struct hdmi_spec_per_cvt *per_cvt;

	per_cvt = get_cvt(spec, 0);
	chans = get_wcaps(codec, per_cvt->cvt_nid);
	chans = get_wcaps_channels(chans);

	info = snd_array_new(&spec->pcm_rec);
	if (!info)
		return -ENOMEM;
	info->name = get_pin(spec, 0)->pcm_name;
	sprintf(info->name, "HDMI 0");
	info->pcm_type = HDA_PCM_TYPE_HDMI;
	pstr = &info->stream[SNDRV_PCM_STREAM_PLAYBACK];
	*pstr = spec->pcm_playback;
	pstr->nid = per_cvt->cvt_nid;
	if (pstr->channels_max <= 2 && chans && chans <= 16)
		pstr->channels_max = chans;

	codec->num_pcms = 1;
	codec->pcm_info = info;

	return 0;
}

/* unsolicited event for jack sensing */
static void simple_hdmi_unsol_event(struct hda_codec *codec,
				    unsigned int res)
{
	snd_hda_jack_set_dirty_all(codec);
	snd_hda_jack_report_sync(codec);
}

/* generic_hdmi_build_jack can be used for simple_hdmi, too,
 * as long as spec->pins[] is set correctly
 */
#define simple_hdmi_build_jack	generic_hdmi_build_jack

static int simple_playback_build_controls(struct hda_codec *codec)
{
	struct hdmi_spec *spec = codec->spec;
	struct hdmi_spec_per_cvt *per_cvt;
	int err;

	per_cvt = get_cvt(spec, 0);
	err = snd_hda_create_spdif_out_ctls(codec, per_cvt->cvt_nid,
					    per_cvt->cvt_nid);
	if (err < 0)
		return err;
	return simple_hdmi_build_jack(codec, 0);
}

static int simple_playback_init(struct hda_codec *codec)
{
	struct hdmi_spec *spec = codec->spec;
	struct hdmi_spec_per_pin *per_pin = get_pin(spec, 0);
	hda_nid_t pin = per_pin->pin_nid;

	snd_hda_codec_write(codec, pin, 0,
			    AC_VERB_SET_PIN_WIDGET_CONTROL, PIN_OUT);
	/* some codecs require to unmute the pin */
	if (get_wcaps(codec, pin) & AC_WCAP_OUT_AMP)
		snd_hda_codec_write(codec, pin, 0, AC_VERB_SET_AMP_GAIN_MUTE,
				    AMP_OUT_UNMUTE);
	snd_hda_jack_detect_enable(codec, pin, pin);
	return 0;
}

static void simple_playback_free(struct hda_codec *codec)
{
	struct hdmi_spec *spec = codec->spec;

	hdmi_array_free(spec);
	kfree(spec);
}

/*
 * Nvidia specific implementations
 */

#define Nv_VERB_SET_Channel_Allocation          0xF79
#define Nv_VERB_SET_Info_Frame_Checksum         0xF7A
#define Nv_VERB_SET_Audio_Protection_On         0xF98
#define Nv_VERB_SET_Audio_Protection_Off        0xF99

#define nvhdmi_master_con_nid_7x	0x04
#define nvhdmi_master_pin_nid_7x	0x05

static const hda_nid_t nvhdmi_con_nids_7x[4] = {
	/*front, rear, clfe, rear_surr */
	0x6, 0x8, 0xa, 0xc,
};

static const struct hda_verb nvhdmi_basic_init_7x_2ch[] = {
	/* set audio protect on */
	{ 0x1, Nv_VERB_SET_Audio_Protection_On, 0x1},
	/* enable digital output on pin widget */
	{ 0x5, AC_VERB_SET_PIN_WIDGET_CONTROL, PIN_OUT | 0x5 },
	{} /* terminator */
};

static const struct hda_verb nvhdmi_basic_init_7x_8ch[] = {
	/* set audio protect on */
	{ 0x1, Nv_VERB_SET_Audio_Protection_On, 0x1},
	/* enable digital output on pin widget */
	{ 0x5, AC_VERB_SET_PIN_WIDGET_CONTROL, PIN_OUT | 0x5 },
	{ 0x7, AC_VERB_SET_PIN_WIDGET_CONTROL, PIN_OUT | 0x5 },
	{ 0x9, AC_VERB_SET_PIN_WIDGET_CONTROL, PIN_OUT | 0x5 },
	{ 0xb, AC_VERB_SET_PIN_WIDGET_CONTROL, PIN_OUT | 0x5 },
	{ 0xd, AC_VERB_SET_PIN_WIDGET_CONTROL, PIN_OUT | 0x5 },
	{} /* terminator */
};

#ifdef LIMITED_RATE_FMT_SUPPORT
/* support only the safe format and rate */
#define SUPPORTED_RATES		SNDRV_PCM_RATE_48000
#define SUPPORTED_MAXBPS	16
#define SUPPORTED_FORMATS	SNDRV_PCM_FMTBIT_S16_LE
#else
/* support all rates and formats */
#define SUPPORTED_RATES \
	(SNDRV_PCM_RATE_32000 | SNDRV_PCM_RATE_44100 | SNDRV_PCM_RATE_48000 |\
	SNDRV_PCM_RATE_88200 | SNDRV_PCM_RATE_96000 | SNDRV_PCM_RATE_176400 |\
	 SNDRV_PCM_RATE_192000)
#define SUPPORTED_MAXBPS	24
#define SUPPORTED_FORMATS \
	(SNDRV_PCM_FMTBIT_S16_LE | SNDRV_PCM_FMTBIT_S32_LE)
#endif

static int nvhdmi_7x_init_2ch(struct hda_codec *codec)
{
	snd_hda_sequence_write(codec, nvhdmi_basic_init_7x_2ch);
	return 0;
}

static int nvhdmi_7x_init_8ch(struct hda_codec *codec)
{
	snd_hda_sequence_write(codec, nvhdmi_basic_init_7x_8ch);
	return 0;
}

static unsigned int channels_2_6_8[] = {
	2, 6, 8
};

static unsigned int channels_2_8[] = {
	2, 8
};

static struct snd_pcm_hw_constraint_list hw_constraints_2_6_8_channels = {
	.count = ARRAY_SIZE(channels_2_6_8),
	.list = channels_2_6_8,
	.mask = 0,
};

static struct snd_pcm_hw_constraint_list hw_constraints_2_8_channels = {
	.count = ARRAY_SIZE(channels_2_8),
	.list = channels_2_8,
	.mask = 0,
};

static int simple_playback_pcm_open(struct hda_pcm_stream *hinfo,
				    struct hda_codec *codec,
				    struct snd_pcm_substream *substream)
{
	struct hdmi_spec *spec = codec->spec;
	struct snd_pcm_hw_constraint_list *hw_constraints_channels = NULL;

	switch (codec->preset->id) {
	case 0x10de0002:
	case 0x10de0003:
	case 0x10de0005:
	case 0x10de0006:
		hw_constraints_channels = &hw_constraints_2_8_channels;
		break;
	case 0x10de0007:
		hw_constraints_channels = &hw_constraints_2_6_8_channels;
		break;
	default:
		break;
	}

	if (hw_constraints_channels != NULL) {
		snd_pcm_hw_constraint_list(substream->runtime, 0,
				SNDRV_PCM_HW_PARAM_CHANNELS,
				hw_constraints_channels);
	} else {
		snd_pcm_hw_constraint_step(substream->runtime, 0,
					   SNDRV_PCM_HW_PARAM_CHANNELS, 2);
	}

	return snd_hda_multi_out_dig_open(codec, &spec->multiout);
}

static int simple_playback_pcm_close(struct hda_pcm_stream *hinfo,
				     struct hda_codec *codec,
				     struct snd_pcm_substream *substream)
{
	struct hdmi_spec *spec = codec->spec;
	return snd_hda_multi_out_dig_close(codec, &spec->multiout);
}

static int simple_playback_pcm_prepare(struct hda_pcm_stream *hinfo,
				       struct hda_codec *codec,
				       unsigned int stream_tag,
				       unsigned int format,
				       struct snd_pcm_substream *substream)
{
	struct hdmi_spec *spec = codec->spec;
	return snd_hda_multi_out_dig_prepare(codec, &spec->multiout,
					     stream_tag, format, substream);
}

static const struct hda_pcm_stream simple_pcm_playback = {
	.substreams = 1,
	.channels_min = 2,
	.channels_max = 2,
	.ops = {
		.open = simple_playback_pcm_open,
		.close = simple_playback_pcm_close,
		.prepare = simple_playback_pcm_prepare
	},
};

static const struct hda_codec_ops simple_hdmi_patch_ops = {
	.build_controls = simple_playback_build_controls,
	.build_pcms = simple_playback_build_pcms,
	.init = simple_playback_init,
	.free = simple_playback_free,
	.unsol_event = simple_hdmi_unsol_event,
};

static int patch_simple_hdmi(struct hda_codec *codec,
			     hda_nid_t cvt_nid, hda_nid_t pin_nid)
{
	struct hdmi_spec *spec;
	struct hdmi_spec_per_cvt *per_cvt;
	struct hdmi_spec_per_pin *per_pin;

	spec = kzalloc(sizeof(*spec), GFP_KERNEL);
	if (!spec)
		return -ENOMEM;

	codec->spec = spec;
	hdmi_array_init(spec, 1);

	spec->multiout.num_dacs = 0;  /* no analog */
	spec->multiout.max_channels = 2;
	spec->multiout.dig_out_nid = cvt_nid;
	spec->num_cvts = 1;
	spec->num_pins = 1;
	per_pin = snd_array_new(&spec->pins);
	per_cvt = snd_array_new(&spec->cvts);
	if (!per_pin || !per_cvt) {
		simple_playback_free(codec);
		return -ENOMEM;
	}
	per_cvt->cvt_nid = cvt_nid;
	per_pin->pin_nid = pin_nid;
	spec->pcm_playback = simple_pcm_playback;

	codec->patch_ops = simple_hdmi_patch_ops;

	return 0;
}

static void nvhdmi_8ch_7x_set_info_frame_parameters(struct hda_codec *codec,
						    int channels)
{
	unsigned int chanmask;
	int chan = channels ? (channels - 1) : 1;

	switch (channels) {
	default:
	case 0:
	case 2:
		chanmask = 0x00;
		break;
	case 4:
		chanmask = 0x08;
		break;
	case 6:
		chanmask = 0x0b;
		break;
	case 8:
		chanmask = 0x13;
		break;
	}

	/* Set the audio infoframe channel allocation and checksum fields.  The
	 * channel count is computed implicitly by the hardware. */
	snd_hda_codec_write(codec, 0x1, 0,
			Nv_VERB_SET_Channel_Allocation, chanmask);

	snd_hda_codec_write(codec, 0x1, 0,
			Nv_VERB_SET_Info_Frame_Checksum,
			(0x71 - chan - chanmask));
}

static int nvhdmi_8ch_7x_pcm_close(struct hda_pcm_stream *hinfo,
				   struct hda_codec *codec,
				   struct snd_pcm_substream *substream)
{
	struct hdmi_spec *spec = codec->spec;
	int i;

	snd_hda_codec_write(codec, nvhdmi_master_con_nid_7x,
			0, AC_VERB_SET_CHANNEL_STREAMID, 0);
	for (i = 0; i < 4; i++) {
		/* set the stream id */
		snd_hda_codec_write(codec, nvhdmi_con_nids_7x[i], 0,
				AC_VERB_SET_CHANNEL_STREAMID, 0);
		/* set the stream format */
		snd_hda_codec_write(codec, nvhdmi_con_nids_7x[i], 0,
				AC_VERB_SET_STREAM_FORMAT, 0);
	}

	/* The audio hardware sends a channel count of 0x7 (8ch) when all the
	 * streams are disabled. */
	nvhdmi_8ch_7x_set_info_frame_parameters(codec, 8);

	return snd_hda_multi_out_dig_close(codec, &spec->multiout);
}

static int nvhdmi_8ch_7x_pcm_prepare(struct hda_pcm_stream *hinfo,
				     struct hda_codec *codec,
				     unsigned int stream_tag,
				     unsigned int format,
				     struct snd_pcm_substream *substream)
{
	int chs;
	unsigned int dataDCC2, channel_id;
	int i;
	struct hdmi_spec *spec = codec->spec;
	struct hda_spdif_out *spdif;
	struct hdmi_spec_per_cvt *per_cvt;

	mutex_lock(&codec->spdif_mutex);
	per_cvt = get_cvt(spec, 0);
	spdif = snd_hda_spdif_out_of_nid(codec, per_cvt->cvt_nid);

	chs = substream->runtime->channels;

	dataDCC2 = 0x2;

	/* turn off SPDIF once; otherwise the IEC958 bits won't be updated */
	if (codec->spdif_status_reset && (spdif->ctls & AC_DIG1_ENABLE))
		snd_hda_codec_write(codec,
				nvhdmi_master_con_nid_7x,
				0,
				AC_VERB_SET_DIGI_CONVERT_1,
				spdif->ctls & ~AC_DIG1_ENABLE & 0xff);

	/* set the stream id */
	snd_hda_codec_write(codec, nvhdmi_master_con_nid_7x, 0,
			AC_VERB_SET_CHANNEL_STREAMID, (stream_tag << 4) | 0x0);

	/* set the stream format */
	snd_hda_codec_write(codec, nvhdmi_master_con_nid_7x, 0,
			AC_VERB_SET_STREAM_FORMAT, format);

	/* turn on again (if needed) */
	/* enable and set the channel status audio/data flag */
	if (codec->spdif_status_reset && (spdif->ctls & AC_DIG1_ENABLE)) {
		snd_hda_codec_write(codec,
				nvhdmi_master_con_nid_7x,
				0,
				AC_VERB_SET_DIGI_CONVERT_1,
				spdif->ctls & 0xff);
		snd_hda_codec_write(codec,
				nvhdmi_master_con_nid_7x,
				0,
				AC_VERB_SET_DIGI_CONVERT_2, dataDCC2);
	}

	for (i = 0; i < 4; i++) {
		if (chs == 2)
			channel_id = 0;
		else
			channel_id = i * 2;

		/* turn off SPDIF once;
		 *otherwise the IEC958 bits won't be updated
		 */
		if (codec->spdif_status_reset &&
		(spdif->ctls & AC_DIG1_ENABLE))
			snd_hda_codec_write(codec,
				nvhdmi_con_nids_7x[i],
				0,
				AC_VERB_SET_DIGI_CONVERT_1,
				spdif->ctls & ~AC_DIG1_ENABLE & 0xff);
		/* set the stream id */
		snd_hda_codec_write(codec,
				nvhdmi_con_nids_7x[i],
				0,
				AC_VERB_SET_CHANNEL_STREAMID,
				(stream_tag << 4) | channel_id);
		/* set the stream format */
		snd_hda_codec_write(codec,
				nvhdmi_con_nids_7x[i],
				0,
				AC_VERB_SET_STREAM_FORMAT,
				format);
		/* turn on again (if needed) */
		/* enable and set the channel status audio/data flag */
		if (codec->spdif_status_reset &&
		(spdif->ctls & AC_DIG1_ENABLE)) {
			snd_hda_codec_write(codec,
					nvhdmi_con_nids_7x[i],
					0,
					AC_VERB_SET_DIGI_CONVERT_1,
					spdif->ctls & 0xff);
			snd_hda_codec_write(codec,
					nvhdmi_con_nids_7x[i],
					0,
					AC_VERB_SET_DIGI_CONVERT_2, dataDCC2);
		}
	}

	nvhdmi_8ch_7x_set_info_frame_parameters(codec, chs);

	mutex_unlock(&codec->spdif_mutex);
	return 0;
}

static const struct hda_pcm_stream nvhdmi_pcm_playback_8ch_7x = {
	.substreams = 1,
	.channels_min = 2,
	.channels_max = 8,
	.nid = nvhdmi_master_con_nid_7x,
	.rates = SUPPORTED_RATES,
	.maxbps = SUPPORTED_MAXBPS,
	.formats = SUPPORTED_FORMATS,
	.ops = {
		.open = simple_playback_pcm_open,
		.close = nvhdmi_8ch_7x_pcm_close,
		.prepare = nvhdmi_8ch_7x_pcm_prepare
	},
};

static int patch_nvhdmi_2ch(struct hda_codec *codec)
{
	struct hdmi_spec *spec;
	int err = patch_simple_hdmi(codec, nvhdmi_master_con_nid_7x,
				    nvhdmi_master_pin_nid_7x);
	if (err < 0)
		return err;

	codec->patch_ops.init = nvhdmi_7x_init_2ch;
	/* override the PCM rates, etc, as the codec doesn't give full list */
	spec = codec->spec;
	spec->pcm_playback.rates = SUPPORTED_RATES;
	spec->pcm_playback.maxbps = SUPPORTED_MAXBPS;
	spec->pcm_playback.formats = SUPPORTED_FORMATS;
	return 0;
}

static int nvhdmi_7x_8ch_build_pcms(struct hda_codec *codec)
{
	struct hdmi_spec *spec = codec->spec;
	int err = simple_playback_build_pcms(codec);
	if (!err) {
		struct hda_pcm *info = get_pcm_rec(spec, 0);
		info->own_chmap = true;
	}
	return err;
}

static int nvhdmi_7x_8ch_build_controls(struct hda_codec *codec)
{
	struct hdmi_spec *spec = codec->spec;
	struct hda_pcm *info;
	struct snd_pcm_chmap *chmap;
	int err;

	err = simple_playback_build_controls(codec);
	if (err < 0)
		return err;

	/* add channel maps */
	info = get_pcm_rec(spec, 0);
	err = snd_pcm_add_chmap_ctls(info->pcm,
				     SNDRV_PCM_STREAM_PLAYBACK,
				     snd_pcm_alt_chmaps, 8, 0, &chmap);
	if (err < 0)
		return err;
	switch (codec->preset->id) {
	case 0x10de0002:
	case 0x10de0003:
	case 0x10de0005:
	case 0x10de0006:
		chmap->channel_mask = (1U << 2) | (1U << 8);
		break;
	case 0x10de0007:
		chmap->channel_mask = (1U << 2) | (1U << 6) | (1U << 8);
	}
	return 0;
}

static int patch_nvhdmi_8ch_7x(struct hda_codec *codec)
{
	struct hdmi_spec *spec;
	int err = patch_nvhdmi_2ch(codec);
	if (err < 0)
		return err;
	spec = codec->spec;
	spec->multiout.max_channels = 8;
	spec->pcm_playback = nvhdmi_pcm_playback_8ch_7x;
	codec->patch_ops.init = nvhdmi_7x_init_8ch;
	codec->patch_ops.build_pcms = nvhdmi_7x_8ch_build_pcms;
	codec->patch_ops.build_controls = nvhdmi_7x_8ch_build_controls;

	/* Initialize the audio infoframe channel mask and checksum to something
	 * valid */
	nvhdmi_8ch_7x_set_info_frame_parameters(codec, 8);

	return 0;
}

/*
 * ATI-specific implementations
 *
 * FIXME: we may omit the whole this and use the generic code once after
 * it's confirmed to work.
 */

#define ATIHDMI_CVT_NID		0x02	/* audio converter */
#define ATIHDMI_PIN_NID		0x03	/* HDMI output pin */

static int atihdmi_playback_pcm_prepare(struct hda_pcm_stream *hinfo,
					struct hda_codec *codec,
					unsigned int stream_tag,
					unsigned int format,
					struct snd_pcm_substream *substream)
{
	struct hdmi_spec *spec = codec->spec;
	struct hdmi_spec_per_cvt *per_cvt = get_cvt(spec, 0);
	int chans = substream->runtime->channels;
	int i, err;

	err = simple_playback_pcm_prepare(hinfo, codec, stream_tag, format,
					  substream);
	if (err < 0)
		return err;
	snd_hda_codec_write(codec, per_cvt->cvt_nid, 0,
			    AC_VERB_SET_CVT_CHAN_COUNT, chans - 1);
	/* FIXME: XXX */
	for (i = 0; i < chans; i++) {
		snd_hda_codec_write(codec, per_cvt->cvt_nid, 0,
				    AC_VERB_SET_HDMI_CHAN_SLOT,
				    (i << 4) | i);
	}
	return 0;
}

static int patch_atihdmi(struct hda_codec *codec)
{
	struct hdmi_spec *spec;
	int err = patch_simple_hdmi(codec, ATIHDMI_CVT_NID, ATIHDMI_PIN_NID);
	if (err < 0)
		return err;
	spec = codec->spec;
	spec->pcm_playback.ops.prepare = atihdmi_playback_pcm_prepare;
	return 0;
}

/* VIA HDMI Implementation */
#define VIAHDMI_CVT_NID	0x02	/* audio converter1 */
#define VIAHDMI_PIN_NID	0x03	/* HDMI output pin1 */

static int patch_via_hdmi(struct hda_codec *codec)
{
	return patch_simple_hdmi(codec, VIAHDMI_CVT_NID, VIAHDMI_PIN_NID);
}

/*
 * patch entries
 */
static const struct hda_codec_preset snd_hda_preset_hdmi[] = {
{ .id = 0x1002793c, .name = "RS600 HDMI",	.patch = patch_atihdmi },
{ .id = 0x10027919, .name = "RS600 HDMI",	.patch = patch_atihdmi },
{ .id = 0x1002791a, .name = "RS690/780 HDMI",	.patch = patch_atihdmi },
{ .id = 0x1002aa01, .name = "R6xx HDMI",	.patch = patch_generic_hdmi },
{ .id = 0x10951390, .name = "SiI1390 HDMI",	.patch = patch_generic_hdmi },
{ .id = 0x10951392, .name = "SiI1392 HDMI",	.patch = patch_generic_hdmi },
{ .id = 0x17e80047, .name = "Chrontel HDMI",	.patch = patch_generic_hdmi },
{ .id = 0x10de0002, .name = "MCP77/78 HDMI",	.patch = patch_nvhdmi_8ch_7x },
{ .id = 0x10de0003, .name = "MCP77/78 HDMI",	.patch = patch_nvhdmi_8ch_7x },
{ .id = 0x10de0005, .name = "MCP77/78 HDMI",	.patch = patch_nvhdmi_8ch_7x },
{ .id = 0x10de0006, .name = "MCP77/78 HDMI",	.patch = patch_nvhdmi_8ch_7x },
{ .id = 0x10de0007, .name = "MCP79/7A HDMI",	.patch = patch_nvhdmi_8ch_7x },
{ .id = 0x10de000a, .name = "GPU 0a HDMI/DP",	.patch = patch_generic_hdmi },
{ .id = 0x10de000b, .name = "GPU 0b HDMI/DP",	.patch = patch_generic_hdmi },
{ .id = 0x10de000c, .name = "MCP89 HDMI",	.patch = patch_generic_hdmi },
{ .id = 0x10de000d, .name = "GPU 0d HDMI/DP",	.patch = patch_generic_hdmi },
{ .id = 0x10de0010, .name = "GPU 10 HDMI/DP",	.patch = patch_generic_hdmi },
{ .id = 0x10de0011, .name = "GPU 11 HDMI/DP",	.patch = patch_generic_hdmi },
{ .id = 0x10de0012, .name = "GPU 12 HDMI/DP",	.patch = patch_generic_hdmi },
{ .id = 0x10de0013, .name = "GPU 13 HDMI/DP",	.patch = patch_generic_hdmi },
{ .id = 0x10de0014, .name = "GPU 14 HDMI/DP",	.patch = patch_generic_hdmi },
{ .id = 0x10de0015, .name = "GPU 15 HDMI/DP",	.patch = patch_generic_hdmi },
{ .id = 0x10de0016, .name = "GPU 16 HDMI/DP",	.patch = patch_generic_hdmi },
/* 17 is known to be absent */
{ .id = 0x10de0018, .name = "GPU 18 HDMI/DP",	.patch = patch_generic_hdmi },
{ .id = 0x10de0019, .name = "GPU 19 HDMI/DP",	.patch = patch_generic_hdmi },
{ .id = 0x10de001a, .name = "GPU 1a HDMI/DP",	.patch = patch_generic_hdmi },
{ .id = 0x10de001b, .name = "GPU 1b HDMI/DP",	.patch = patch_generic_hdmi },
{ .id = 0x10de001c, .name = "GPU 1c HDMI/DP",	.patch = patch_generic_hdmi },
{ .id = 0x10de0040, .name = "GPU 40 HDMI/DP",	.patch = patch_generic_hdmi },
{ .id = 0x10de0041, .name = "GPU 41 HDMI/DP",	.patch = patch_generic_hdmi },
{ .id = 0x10de0042, .name = "GPU 42 HDMI/DP",	.patch = patch_generic_hdmi },
{ .id = 0x10de0043, .name = "GPU 43 HDMI/DP",	.patch = patch_generic_hdmi },
{ .id = 0x10de0044, .name = "GPU 44 HDMI/DP",	.patch = patch_generic_hdmi },
{ .id = 0x10de0051, .name = "GPU 51 HDMI/DP",	.patch = patch_generic_hdmi },
{ .id = 0x10de0060, .name = "GPU 60 HDMI/DP",	.patch = patch_generic_hdmi },
{ .id = 0x10de0067, .name = "MCP67 HDMI",	.patch = patch_nvhdmi_2ch },
{ .id = 0x10de8001, .name = "MCP73 HDMI",	.patch = patch_nvhdmi_2ch },
{ .id = 0x11069f80, .name = "VX900 HDMI/DP",	.patch = patch_via_hdmi },
{ .id = 0x11069f81, .name = "VX900 HDMI/DP",	.patch = patch_via_hdmi },
{ .id = 0x11069f84, .name = "VX11 HDMI/DP",	.patch = patch_generic_hdmi },
{ .id = 0x11069f85, .name = "VX11 HDMI/DP",	.patch = patch_generic_hdmi },
{ .id = 0x80860054, .name = "IbexPeak HDMI",	.patch = patch_generic_hdmi },
{ .id = 0x80862801, .name = "Bearlake HDMI",	.patch = patch_generic_hdmi },
{ .id = 0x80862802, .name = "Cantiga HDMI",	.patch = patch_generic_hdmi },
{ .id = 0x80862803, .name = "Eaglelake HDMI",	.patch = patch_generic_hdmi },
{ .id = 0x80862804, .name = "IbexPeak HDMI",	.patch = patch_generic_hdmi },
{ .id = 0x80862805, .name = "CougarPoint HDMI",	.patch = patch_generic_hdmi },
{ .id = 0x80862806, .name = "PantherPoint HDMI", .patch = patch_generic_hdmi },
{ .id = 0x80862807, .name = "Haswell HDMI",	.patch = patch_generic_hdmi },
{ .id = 0x80862880, .name = "CedarTrail HDMI",	.patch = patch_generic_hdmi },
{ .id = 0x808629fb, .name = "Crestline HDMI",	.patch = patch_generic_hdmi },
{} /* terminator */
};

MODULE_ALIAS("snd-hda-codec-id:1002793c");
MODULE_ALIAS("snd-hda-codec-id:10027919");
MODULE_ALIAS("snd-hda-codec-id:1002791a");
MODULE_ALIAS("snd-hda-codec-id:1002aa01");
MODULE_ALIAS("snd-hda-codec-id:10951390");
MODULE_ALIAS("snd-hda-codec-id:10951392");
MODULE_ALIAS("snd-hda-codec-id:10de0002");
MODULE_ALIAS("snd-hda-codec-id:10de0003");
MODULE_ALIAS("snd-hda-codec-id:10de0005");
MODULE_ALIAS("snd-hda-codec-id:10de0006");
MODULE_ALIAS("snd-hda-codec-id:10de0007");
MODULE_ALIAS("snd-hda-codec-id:10de000a");
MODULE_ALIAS("snd-hda-codec-id:10de000b");
MODULE_ALIAS("snd-hda-codec-id:10de000c");
MODULE_ALIAS("snd-hda-codec-id:10de000d");
MODULE_ALIAS("snd-hda-codec-id:10de0010");
MODULE_ALIAS("snd-hda-codec-id:10de0011");
MODULE_ALIAS("snd-hda-codec-id:10de0012");
MODULE_ALIAS("snd-hda-codec-id:10de0013");
MODULE_ALIAS("snd-hda-codec-id:10de0014");
MODULE_ALIAS("snd-hda-codec-id:10de0015");
MODULE_ALIAS("snd-hda-codec-id:10de0016");
MODULE_ALIAS("snd-hda-codec-id:10de0018");
MODULE_ALIAS("snd-hda-codec-id:10de0019");
MODULE_ALIAS("snd-hda-codec-id:10de001a");
MODULE_ALIAS("snd-hda-codec-id:10de001b");
MODULE_ALIAS("snd-hda-codec-id:10de001c");
MODULE_ALIAS("snd-hda-codec-id:10de0040");
MODULE_ALIAS("snd-hda-codec-id:10de0041");
MODULE_ALIAS("snd-hda-codec-id:10de0042");
MODULE_ALIAS("snd-hda-codec-id:10de0043");
MODULE_ALIAS("snd-hda-codec-id:10de0044");
MODULE_ALIAS("snd-hda-codec-id:10de0051");
MODULE_ALIAS("snd-hda-codec-id:10de0060");
MODULE_ALIAS("snd-hda-codec-id:10de0067");
MODULE_ALIAS("snd-hda-codec-id:10de8001");
MODULE_ALIAS("snd-hda-codec-id:11069f80");
MODULE_ALIAS("snd-hda-codec-id:11069f81");
MODULE_ALIAS("snd-hda-codec-id:11069f84");
MODULE_ALIAS("snd-hda-codec-id:11069f85");
MODULE_ALIAS("snd-hda-codec-id:17e80047");
MODULE_ALIAS("snd-hda-codec-id:80860054");
MODULE_ALIAS("snd-hda-codec-id:80862801");
MODULE_ALIAS("snd-hda-codec-id:80862802");
MODULE_ALIAS("snd-hda-codec-id:80862803");
MODULE_ALIAS("snd-hda-codec-id:80862804");
MODULE_ALIAS("snd-hda-codec-id:80862805");
MODULE_ALIAS("snd-hda-codec-id:80862806");
MODULE_ALIAS("snd-hda-codec-id:80862807");
MODULE_ALIAS("snd-hda-codec-id:80862880");
MODULE_ALIAS("snd-hda-codec-id:808629fb");

MODULE_LICENSE("GPL");
MODULE_DESCRIPTION("HDMI HD-audio codec");
MODULE_ALIAS("snd-hda-codec-intelhdmi");
MODULE_ALIAS("snd-hda-codec-nvhdmi");
MODULE_ALIAS("snd-hda-codec-atihdmi");

static struct hda_codec_preset_list intel_list = {
	.preset = snd_hda_preset_hdmi,
	.owner = THIS_MODULE,
};

static int __init patch_hdmi_init(void)
{
	return snd_hda_add_codec_preset(&intel_list);
}

static void __exit patch_hdmi_exit(void)
{
	snd_hda_delete_codec_preset(&intel_list);
}

module_init(patch_hdmi_init)
module_exit(patch_hdmi_exit)<|MERGE_RESOLUTION|>--- conflicted
+++ resolved
@@ -993,14 +993,7 @@
 		snd_printdd("hdmi_setup_audio_infoframe: "
 			    "pin=%d channels=%d ca=0x%02x\n",
 			    pin_nid,
-<<<<<<< HEAD
 			    active_channels, ca);
-		hdmi_setup_channel_mapping(codec, pin_nid, non_pcm, ca,
-					   channels, per_pin->chmap,
-					   per_pin->chmap_set);
-=======
-			    channels);
->>>>>>> 39edac70
 		hdmi_stop_infoframe_trans(codec, pin_nid);
 		hdmi_fill_audio_infoframe(codec, pin_nid,
 					    ai.bytes, sizeof(ai));
