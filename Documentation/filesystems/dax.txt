--- conflicted
+++ resolved
@@ -25,11 +25,7 @@
 Currently 3 filesystems support DAX: ext2, ext4 and xfs.  Enabling DAX on them
 is different.
 
-<<<<<<< HEAD
-Enabling DAX on ext4 and ext2
-=======
 Enabling DAX on ext2
->>>>>>> 7b97d868
 -----------------------------
 
 When mounting the filesystem, use the "-o dax" option on the command line or
@@ -37,13 +33,8 @@
 within the filesystem.  It is equivalent to the '-o dax=always' behavior below.
 
 
-<<<<<<< HEAD
-Enabling DAX on xfs
--------------------
-=======
 Enabling DAX on xfs and ext4
 ----------------------------
->>>>>>> 7b97d868
 
 Summary
 -------
