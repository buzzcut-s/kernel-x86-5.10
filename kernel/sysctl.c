// SPDX-License-Identifier: GPL-2.0-only
/*
 * sysctl.c: General linux system control interface
 *
 * Begun 24 March 1995, Stephen Tweedie
 * Added /proc support, Dec 1995
 * Added bdflush entry and intvec min/max checking, 2/23/96, Tom Dyas.
 * Added hooks for /proc/sys/net (minor, minor patch), 96/4/1, Mike Shaver.
 * Added kernel/java-{interpreter,appletviewer}, 96/5/10, Mike Shaver.
 * Dynamic registration fixes, Stephen Tweedie.
 * Added kswapd-interval, ctrl-alt-del, printk stuff, 1/8/97, Chris Horn.
 * Made sysctl support optional via CONFIG_SYSCTL, 1/10/97, Chris
 *  Horn.
 * Added proc_doulongvec_ms_jiffies_minmax, 09/08/99, Carlos H. Bauer.
 * Added proc_doulongvec_minmax, 09/08/99, Carlos H. Bauer.
 * Changed linked lists to use list.h instead of lists.h, 02/24/00, Bill
 *  Wendling.
 * The list_for_each() macro wasn't appropriate for the sysctl loop.
 *  Removed it and replaced it with older style, 03/23/00, Bill Wendling
 */

#include <linux/module.h>
#include <linux/aio.h>
#include <linux/mm.h>
#include <linux/swap.h>
#include <linux/slab.h>
#include <linux/sysctl.h>
#include <linux/bitmap.h>
#include <linux/signal.h>
#include <linux/printk.h>
#include <linux/proc_fs.h>
#include <linux/security.h>
#include <linux/ctype.h>
#include <linux/kmemleak.h>
#include <linux/fs.h>
#include <linux/init.h>
#include <linux/kernel.h>
#include <linux/kobject.h>
#include <linux/net.h>
#include <linux/sysrq.h>
#include <linux/highuid.h>
#include <linux/writeback.h>
#include <linux/ratelimit.h>
#include <linux/compaction.h>
#include <linux/hugetlb.h>
#include <linux/initrd.h>
#include <linux/key.h>
#include <linux/times.h>
#include <linux/limits.h>
#include <linux/dcache.h>
#include <linux/dnotify.h>
#include <linux/syscalls.h>
#include <linux/vmstat.h>
#include <linux/nfs_fs.h>
#include <linux/acpi.h>
#include <linux/reboot.h>
#include <linux/ftrace.h>
#include <linux/perf_event.h>
#include <linux/kprobes.h>
#include <linux/pipe_fs_i.h>
#include <linux/oom.h>
#include <linux/kmod.h>
#include <linux/capability.h>
#include <linux/binfmts.h>
#include <linux/sched/sysctl.h>
#include <linux/sched/coredump.h>
#include <linux/kexec.h>
#include <linux/bpf.h>
#include <linux/mount.h>
#include <linux/userfaultfd_k.h>
#include <linux/coredump.h>
#include <linux/latencytop.h>
#include <linux/pid.h>

#include "../lib/kstrtox.h"

#include <linux/uaccess.h>
#include <asm/processor.h>

#ifdef CONFIG_X86
#include <asm/nmi.h>
#include <asm/stacktrace.h>
#include <asm/io.h>
#endif
#ifdef CONFIG_SPARC
#include <asm/setup.h>
#endif
#ifdef CONFIG_BSD_PROCESS_ACCT
#include <linux/acct.h>
#endif
#ifdef CONFIG_RT_MUTEXES
#include <linux/rtmutex.h>
#endif
#if defined(CONFIG_PROVE_LOCKING) || defined(CONFIG_LOCK_STAT)
#include <linux/lockdep.h>
#endif
#ifdef CONFIG_CHR_DEV_SG
#include <scsi/sg.h>
#endif
#ifdef CONFIG_STACKLEAK_RUNTIME_DISABLE
#include <linux/stackleak.h>
#endif
#ifdef CONFIG_LOCKUP_DETECTOR
#include <linux/nmi.h>
#endif
#ifdef CONFIG_USER_NS
#include <linux/user_namespace.h>
#endif

#if defined(CONFIG_SYSCTL)

/* Constants used for minimum and  maximum */
#ifdef CONFIG_LOCKUP_DETECTOR
static int sixty = 60;
#endif

static int __maybe_unused neg_one = -1;
static int __maybe_unused two = 2;
static int __maybe_unused four = 4;
static unsigned long zero_ul;
static unsigned long one_ul = 1;
static unsigned long long_max = LONG_MAX;
static int one_hundred = 100;
static int two_hundred = 200;
static int one_thousand = 1000;
<<<<<<< HEAD
#ifdef CONFIG_SCHED_ALT
static int __maybe_unused zero = 0;
extern int sched_yield_type;
#endif
#ifdef CONFIG_PRINTK
=======
>>>>>>> dc616a5c
static int ten_thousand = 10000;
extern int hrtimer_granularity_us;
extern int hrtimeout_min_us;
#ifdef CONFIG_PERF_EVENTS
static int six_hundred_forty_kb = 640 * 1024;
#endif

/* this is needed for the proc_doulongvec_minmax of vm_dirty_bytes */
static unsigned long dirty_bytes_min = 2 * PAGE_SIZE;

/* this is needed for the proc_dointvec_minmax for [fs_]overflow UID and GID */
static int maxolduid = 65535;
static int minolduid;

static int ngroups_max = NGROUPS_MAX;
static const int cap_last_cap = CAP_LAST_CAP;

/*
 * This is needed for proc_doulongvec_minmax of sysctl_hung_task_timeout_secs
 * and hung_task_check_interval_secs
 */
#ifdef CONFIG_DETECT_HUNG_TASK
static unsigned long hung_task_timeout_max = (LONG_MAX/HZ);
#endif

#ifdef CONFIG_INOTIFY_USER
#include <linux/inotify.h>
#endif

#ifdef CONFIG_PROC_SYSCTL

/**
 * enum sysctl_writes_mode - supported sysctl write modes
 *
 * @SYSCTL_WRITES_LEGACY: each write syscall must fully contain the sysctl value
 *	to be written, and multiple writes on the same sysctl file descriptor
 *	will rewrite the sysctl value, regardless of file position. No warning
 *	is issued when the initial position is not 0.
 * @SYSCTL_WRITES_WARN: same as above but warn when the initial file position is
 *	not 0.
 * @SYSCTL_WRITES_STRICT: writes to numeric sysctl entries must always be at
 *	file position 0 and the value must be fully contained in the buffer
 *	sent to the write syscall. If dealing with strings respect the file
 *	position, but restrict this to the max length of the buffer, anything
 *	passed the max length will be ignored. Multiple writes will append
 *	to the buffer.
 *
 * These write modes control how current file position affects the behavior of
 * updating sysctl values through the proc interface on each write.
 */
enum sysctl_writes_mode {
	SYSCTL_WRITES_LEGACY		= -1,
	SYSCTL_WRITES_WARN		= 0,
	SYSCTL_WRITES_STRICT		= 1,
};

static enum sysctl_writes_mode sysctl_writes_strict = SYSCTL_WRITES_STRICT;
#endif /* CONFIG_PROC_SYSCTL */

#if defined(HAVE_ARCH_PICK_MMAP_LAYOUT) || \
    defined(CONFIG_ARCH_WANT_DEFAULT_TOPDOWN_MMAP_LAYOUT)
int sysctl_legacy_va_layout;
#endif

#if defined(CONFIG_SCHED_DEBUG) && !defined(CONFIG_SCHED_ALT)
static int min_sched_granularity_ns = 100000;		/* 100 usecs */
static int max_sched_granularity_ns = NSEC_PER_SEC;	/* 1 second */
static int min_wakeup_granularity_ns;			/* 0 usecs */
static int max_wakeup_granularity_ns = NSEC_PER_SEC;	/* 1 second */
#ifdef CONFIG_SMP
static int min_sched_tunable_scaling = SCHED_TUNABLESCALING_NONE;
static int max_sched_tunable_scaling = SCHED_TUNABLESCALING_END-1;
#endif /* CONFIG_SMP */
#endif /* CONFIG_SCHED_DEBUG */

#ifdef CONFIG_COMPACTION
static int min_extfrag_threshold;
static int max_extfrag_threshold = 1000;
#endif

#endif /* CONFIG_SYSCTL */

#if defined(CONFIG_BPF_SYSCALL) && defined(CONFIG_SYSCTL)
static int bpf_stats_handler(struct ctl_table *table, int write,
			     void *buffer, size_t *lenp, loff_t *ppos)
{
	struct static_key *key = (struct static_key *)table->data;
	static int saved_val;
	int val, ret;
	struct ctl_table tmp = {
		.data   = &val,
		.maxlen = sizeof(val),
		.mode   = table->mode,
		.extra1 = SYSCTL_ZERO,
		.extra2 = SYSCTL_ONE,
	};

	if (write && !capable(CAP_SYS_ADMIN))
		return -EPERM;

	mutex_lock(&bpf_stats_enabled_mutex);
	val = saved_val;
	ret = proc_dointvec_minmax(&tmp, write, buffer, lenp, ppos);
	if (write && !ret && val != saved_val) {
		if (val)
			static_key_slow_inc(key);
		else
			static_key_slow_dec(key);
		saved_val = val;
	}
	mutex_unlock(&bpf_stats_enabled_mutex);
	return ret;
}
#endif

/*
 * /proc/sys support
 */

#ifdef CONFIG_PROC_SYSCTL

static int _proc_do_string(char *data, int maxlen, int write,
		char *buffer, size_t *lenp, loff_t *ppos)
{
	size_t len;
	char c, *p;

	if (!data || !maxlen || !*lenp) {
		*lenp = 0;
		return 0;
	}

	if (write) {
		if (sysctl_writes_strict == SYSCTL_WRITES_STRICT) {
			/* Only continue writes not past the end of buffer. */
			len = strlen(data);
			if (len > maxlen - 1)
				len = maxlen - 1;

			if (*ppos > len)
				return 0;
			len = *ppos;
		} else {
			/* Start writing from beginning of buffer. */
			len = 0;
		}

		*ppos += *lenp;
		p = buffer;
		while ((p - buffer) < *lenp && len < maxlen - 1) {
			c = *(p++);
			if (c == 0 || c == '\n')
				break;
			data[len++] = c;
		}
		data[len] = 0;
	} else {
		len = strlen(data);
		if (len > maxlen)
			len = maxlen;

		if (*ppos > len) {
			*lenp = 0;
			return 0;
		}

		data += *ppos;
		len  -= *ppos;

		if (len > *lenp)
			len = *lenp;
		if (len)
			memcpy(buffer, data, len);
		if (len < *lenp) {
			buffer[len] = '\n';
			len++;
		}
		*lenp = len;
		*ppos += len;
	}
	return 0;
}

static void warn_sysctl_write(struct ctl_table *table)
{
	pr_warn_once("%s wrote to %s when file position was not 0!\n"
		"This will not be supported in the future. To silence this\n"
		"warning, set kernel.sysctl_writes_strict = -1\n",
		current->comm, table->procname);
}

/**
 * proc_first_pos_non_zero_ignore - check if first position is allowed
 * @ppos: file position
 * @table: the sysctl table
 *
 * Returns true if the first position is non-zero and the sysctl_writes_strict
 * mode indicates this is not allowed for numeric input types. String proc
 * handlers can ignore the return value.
 */
static bool proc_first_pos_non_zero_ignore(loff_t *ppos,
					   struct ctl_table *table)
{
	if (!*ppos)
		return false;

	switch (sysctl_writes_strict) {
	case SYSCTL_WRITES_STRICT:
		return true;
	case SYSCTL_WRITES_WARN:
		warn_sysctl_write(table);
		return false;
	default:
		return false;
	}
}

/**
 * proc_dostring - read a string sysctl
 * @table: the sysctl table
 * @write: %TRUE if this is a write to the sysctl file
 * @buffer: the user buffer
 * @lenp: the size of the user buffer
 * @ppos: file position
 *
 * Reads/writes a string from/to the user buffer. If the kernel
 * buffer provided is not large enough to hold the string, the
 * string is truncated. The copied string is %NULL-terminated.
 * If the string is being read by the user process, it is copied
 * and a newline '\n' is added. It is truncated if the buffer is
 * not large enough.
 *
 * Returns 0 on success.
 */
int proc_dostring(struct ctl_table *table, int write,
		  void *buffer, size_t *lenp, loff_t *ppos)
{
	if (write)
		proc_first_pos_non_zero_ignore(ppos, table);

	return _proc_do_string(table->data, table->maxlen, write, buffer, lenp,
			ppos);
}

static size_t proc_skip_spaces(char **buf)
{
	size_t ret;
	char *tmp = skip_spaces(*buf);
	ret = tmp - *buf;
	*buf = tmp;
	return ret;
}

static void proc_skip_char(char **buf, size_t *size, const char v)
{
	while (*size) {
		if (**buf != v)
			break;
		(*size)--;
		(*buf)++;
	}
}

/**
 * strtoul_lenient - parse an ASCII formatted integer from a buffer and only
 *                   fail on overflow
 *
 * @cp: kernel buffer containing the string to parse
 * @endp: pointer to store the trailing characters
 * @base: the base to use
 * @res: where the parsed integer will be stored
 *
 * In case of success 0 is returned and @res will contain the parsed integer,
 * @endp will hold any trailing characters.
 * This function will fail the parse on overflow. If there wasn't an overflow
 * the function will defer the decision what characters count as invalid to the
 * caller.
 */
static int strtoul_lenient(const char *cp, char **endp, unsigned int base,
			   unsigned long *res)
{
	unsigned long long result;
	unsigned int rv;

	cp = _parse_integer_fixup_radix(cp, &base);
	rv = _parse_integer(cp, base, &result);
	if ((rv & KSTRTOX_OVERFLOW) || (result != (unsigned long)result))
		return -ERANGE;

	cp += rv;

	if (endp)
		*endp = (char *)cp;

	*res = (unsigned long)result;
	return 0;
}

#define TMPBUFLEN 22
/**
 * proc_get_long - reads an ASCII formatted integer from a user buffer
 *
 * @buf: a kernel buffer
 * @size: size of the kernel buffer
 * @val: this is where the number will be stored
 * @neg: set to %TRUE if number is negative
 * @perm_tr: a vector which contains the allowed trailers
 * @perm_tr_len: size of the perm_tr vector
 * @tr: pointer to store the trailer character
 *
 * In case of success %0 is returned and @buf and @size are updated with
 * the amount of bytes read. If @tr is non-NULL and a trailing
 * character exists (size is non-zero after returning from this
 * function), @tr is updated with the trailing character.
 */
static int proc_get_long(char **buf, size_t *size,
			  unsigned long *val, bool *neg,
			  const char *perm_tr, unsigned perm_tr_len, char *tr)
{
	int len;
	char *p, tmp[TMPBUFLEN];

	if (!*size)
		return -EINVAL;

	len = *size;
	if (len > TMPBUFLEN - 1)
		len = TMPBUFLEN - 1;

	memcpy(tmp, *buf, len);

	tmp[len] = 0;
	p = tmp;
	if (*p == '-' && *size > 1) {
		*neg = true;
		p++;
	} else
		*neg = false;
	if (!isdigit(*p))
		return -EINVAL;

	if (strtoul_lenient(p, &p, 0, val))
		return -EINVAL;

	len = p - tmp;

	/* We don't know if the next char is whitespace thus we may accept
	 * invalid integers (e.g. 1234...a) or two integers instead of one
	 * (e.g. 123...1). So lets not allow such large numbers. */
	if (len == TMPBUFLEN - 1)
		return -EINVAL;

	if (len < *size && perm_tr_len && !memchr(perm_tr, *p, perm_tr_len))
		return -EINVAL;

	if (tr && (len < *size))
		*tr = *p;

	*buf += len;
	*size -= len;

	return 0;
}

/**
 * proc_put_long - converts an integer to a decimal ASCII formatted string
 *
 * @buf: the user buffer
 * @size: the size of the user buffer
 * @val: the integer to be converted
 * @neg: sign of the number, %TRUE for negative
 *
 * In case of success @buf and @size are updated with the amount of bytes
 * written.
 */
static void proc_put_long(void **buf, size_t *size, unsigned long val, bool neg)
{
	int len;
	char tmp[TMPBUFLEN], *p = tmp;

	sprintf(p, "%s%lu", neg ? "-" : "", val);
	len = strlen(tmp);
	if (len > *size)
		len = *size;
	memcpy(*buf, tmp, len);
	*size -= len;
	*buf += len;
}
#undef TMPBUFLEN

static void proc_put_char(void **buf, size_t *size, char c)
{
	if (*size) {
		char **buffer = (char **)buf;
		**buffer = c;

		(*size)--;
		(*buffer)++;
		*buf = *buffer;
	}
}

static int do_proc_dointvec_conv(bool *negp, unsigned long *lvalp,
				 int *valp,
				 int write, void *data)
{
	if (write) {
		if (*negp) {
			if (*lvalp > (unsigned long) INT_MAX + 1)
				return -EINVAL;
			*valp = -*lvalp;
		} else {
			if (*lvalp > (unsigned long) INT_MAX)
				return -EINVAL;
			*valp = *lvalp;
		}
	} else {
		int val = *valp;
		if (val < 0) {
			*negp = true;
			*lvalp = -(unsigned long)val;
		} else {
			*negp = false;
			*lvalp = (unsigned long)val;
		}
	}
	return 0;
}

static int do_proc_douintvec_conv(unsigned long *lvalp,
				  unsigned int *valp,
				  int write, void *data)
{
	if (write) {
		if (*lvalp > UINT_MAX)
			return -EINVAL;
		*valp = *lvalp;
	} else {
		unsigned int val = *valp;
		*lvalp = (unsigned long)val;
	}
	return 0;
}

static const char proc_wspace_sep[] = { ' ', '\t', '\n' };

static int __do_proc_dointvec(void *tbl_data, struct ctl_table *table,
		  int write, void *buffer,
		  size_t *lenp, loff_t *ppos,
		  int (*conv)(bool *negp, unsigned long *lvalp, int *valp,
			      int write, void *data),
		  void *data)
{
	int *i, vleft, first = 1, err = 0;
	size_t left;
	char *p;
	
	if (!tbl_data || !table->maxlen || !*lenp || (*ppos && !write)) {
		*lenp = 0;
		return 0;
	}
	
	i = (int *) tbl_data;
	vleft = table->maxlen / sizeof(*i);
	left = *lenp;

	if (!conv)
		conv = do_proc_dointvec_conv;

	if (write) {
		if (proc_first_pos_non_zero_ignore(ppos, table))
			goto out;

		if (left > PAGE_SIZE - 1)
			left = PAGE_SIZE - 1;
		p = buffer;
	}

	for (; left && vleft--; i++, first=0) {
		unsigned long lval;
		bool neg;

		if (write) {
			left -= proc_skip_spaces(&p);

			if (!left)
				break;
			err = proc_get_long(&p, &left, &lval, &neg,
					     proc_wspace_sep,
					     sizeof(proc_wspace_sep), NULL);
			if (err)
				break;
			if (conv(&neg, &lval, i, 1, data)) {
				err = -EINVAL;
				break;
			}
		} else {
			if (conv(&neg, &lval, i, 0, data)) {
				err = -EINVAL;
				break;
			}
			if (!first)
				proc_put_char(&buffer, &left, '\t');
			proc_put_long(&buffer, &left, lval, neg);
		}
	}

	if (!write && !first && left && !err)
		proc_put_char(&buffer, &left, '\n');
	if (write && !err && left)
		left -= proc_skip_spaces(&p);
	if (write && first)
		return err ? : -EINVAL;
	*lenp -= left;
out:
	*ppos += *lenp;
	return err;
}

static int do_proc_dointvec(struct ctl_table *table, int write,
		  void *buffer, size_t *lenp, loff_t *ppos,
		  int (*conv)(bool *negp, unsigned long *lvalp, int *valp,
			      int write, void *data),
		  void *data)
{
	return __do_proc_dointvec(table->data, table, write,
			buffer, lenp, ppos, conv, data);
}

static int do_proc_douintvec_w(unsigned int *tbl_data,
			       struct ctl_table *table,
			       void *buffer,
			       size_t *lenp, loff_t *ppos,
			       int (*conv)(unsigned long *lvalp,
					   unsigned int *valp,
					   int write, void *data),
			       void *data)
{
	unsigned long lval;
	int err = 0;
	size_t left;
	bool neg;
	char *p = buffer;

	left = *lenp;

	if (proc_first_pos_non_zero_ignore(ppos, table))
		goto bail_early;

	if (left > PAGE_SIZE - 1)
		left = PAGE_SIZE - 1;

	left -= proc_skip_spaces(&p);
	if (!left) {
		err = -EINVAL;
		goto out_free;
	}

	err = proc_get_long(&p, &left, &lval, &neg,
			     proc_wspace_sep,
			     sizeof(proc_wspace_sep), NULL);
	if (err || neg) {
		err = -EINVAL;
		goto out_free;
	}

	if (conv(&lval, tbl_data, 1, data)) {
		err = -EINVAL;
		goto out_free;
	}

	if (!err && left)
		left -= proc_skip_spaces(&p);

out_free:
	if (err)
		return -EINVAL;

	return 0;

	/* This is in keeping with old __do_proc_dointvec() */
bail_early:
	*ppos += *lenp;
	return err;
}

static int do_proc_douintvec_r(unsigned int *tbl_data, void *buffer,
			       size_t *lenp, loff_t *ppos,
			       int (*conv)(unsigned long *lvalp,
					   unsigned int *valp,
					   int write, void *data),
			       void *data)
{
	unsigned long lval;
	int err = 0;
	size_t left;

	left = *lenp;

	if (conv(&lval, tbl_data, 0, data)) {
		err = -EINVAL;
		goto out;
	}

	proc_put_long(&buffer, &left, lval, false);
	if (!left)
		goto out;

	proc_put_char(&buffer, &left, '\n');

out:
	*lenp -= left;
	*ppos += *lenp;

	return err;
}

static int __do_proc_douintvec(void *tbl_data, struct ctl_table *table,
			       int write, void *buffer,
			       size_t *lenp, loff_t *ppos,
			       int (*conv)(unsigned long *lvalp,
					   unsigned int *valp,
					   int write, void *data),
			       void *data)
{
	unsigned int *i, vleft;

	if (!tbl_data || !table->maxlen || !*lenp || (*ppos && !write)) {
		*lenp = 0;
		return 0;
	}

	i = (unsigned int *) tbl_data;
	vleft = table->maxlen / sizeof(*i);

	/*
	 * Arrays are not supported, keep this simple. *Do not* add
	 * support for them.
	 */
	if (vleft != 1) {
		*lenp = 0;
		return -EINVAL;
	}

	if (!conv)
		conv = do_proc_douintvec_conv;

	if (write)
		return do_proc_douintvec_w(i, table, buffer, lenp, ppos,
					   conv, data);
	return do_proc_douintvec_r(i, buffer, lenp, ppos, conv, data);
}

static int do_proc_douintvec(struct ctl_table *table, int write,
			     void *buffer, size_t *lenp, loff_t *ppos,
			     int (*conv)(unsigned long *lvalp,
					 unsigned int *valp,
					 int write, void *data),
			     void *data)
{
	return __do_proc_douintvec(table->data, table, write,
				   buffer, lenp, ppos, conv, data);
}

/**
 * proc_dointvec - read a vector of integers
 * @table: the sysctl table
 * @write: %TRUE if this is a write to the sysctl file
 * @buffer: the user buffer
 * @lenp: the size of the user buffer
 * @ppos: file position
 *
 * Reads/writes up to table->maxlen/sizeof(unsigned int) integer
 * values from/to the user buffer, treated as an ASCII string. 
 *
 * Returns 0 on success.
 */
int proc_dointvec(struct ctl_table *table, int write, void *buffer,
		  size_t *lenp, loff_t *ppos)
{
	return do_proc_dointvec(table, write, buffer, lenp, ppos, NULL, NULL);
}

#ifdef CONFIG_COMPACTION
static int proc_dointvec_minmax_warn_RT_change(struct ctl_table *table,
		int write, void *buffer, size_t *lenp, loff_t *ppos)
{
	int ret, old;

	if (!IS_ENABLED(CONFIG_PREEMPT_RT) || !write)
		return proc_dointvec_minmax(table, write, buffer, lenp, ppos);

	old = *(int *)table->data;
	ret = proc_dointvec_minmax(table, write, buffer, lenp, ppos);
	if (ret)
		return ret;
	if (old != *(int *)table->data)
		pr_warn_once("sysctl attribute %s changed by %s[%d]\n",
			     table->procname, current->comm,
			     task_pid_nr(current));
	return ret;
}
#endif

/**
 * proc_douintvec - read a vector of unsigned integers
 * @table: the sysctl table
 * @write: %TRUE if this is a write to the sysctl file
 * @buffer: the user buffer
 * @lenp: the size of the user buffer
 * @ppos: file position
 *
 * Reads/writes up to table->maxlen/sizeof(unsigned int) unsigned integer
 * values from/to the user buffer, treated as an ASCII string.
 *
 * Returns 0 on success.
 */
int proc_douintvec(struct ctl_table *table, int write, void *buffer,
		size_t *lenp, loff_t *ppos)
{
	return do_proc_douintvec(table, write, buffer, lenp, ppos,
				 do_proc_douintvec_conv, NULL);
}

/*
 * Taint values can only be increased
 * This means we can safely use a temporary.
 */
static int proc_taint(struct ctl_table *table, int write,
			       void *buffer, size_t *lenp, loff_t *ppos)
{
	struct ctl_table t;
	unsigned long tmptaint = get_taint();
	int err;

	if (write && !capable(CAP_SYS_ADMIN))
		return -EPERM;

	t = *table;
	t.data = &tmptaint;
	err = proc_doulongvec_minmax(&t, write, buffer, lenp, ppos);
	if (err < 0)
		return err;

	if (write) {
		int i;

		/*
		 * If we are relying on panic_on_taint not producing
		 * false positives due to userspace input, bail out
		 * before setting the requested taint flags.
		 */
		if (panic_on_taint_nousertaint && (tmptaint & panic_on_taint))
			return -EINVAL;

		/*
		 * Poor man's atomic or. Not worth adding a primitive
		 * to everyone's atomic.h for this
		 */
		for (i = 0; i < TAINT_FLAGS_COUNT; i++)
			if ((1UL << i) & tmptaint)
				add_taint(i, LOCKDEP_STILL_OK);
	}

	return err;
}

#ifdef CONFIG_PRINTK
static int proc_dointvec_minmax_sysadmin(struct ctl_table *table, int write,
				void *buffer, size_t *lenp, loff_t *ppos)
{
	if (write && !capable(CAP_SYS_ADMIN))
		return -EPERM;

	return proc_dointvec_minmax(table, write, buffer, lenp, ppos);
}
#endif

/**
 * struct do_proc_dointvec_minmax_conv_param - proc_dointvec_minmax() range checking structure
 * @min: pointer to minimum allowable value
 * @max: pointer to maximum allowable value
 *
 * The do_proc_dointvec_minmax_conv_param structure provides the
 * minimum and maximum values for doing range checking for those sysctl
 * parameters that use the proc_dointvec_minmax() handler.
 */
struct do_proc_dointvec_minmax_conv_param {
	int *min;
	int *max;
};

static int do_proc_dointvec_minmax_conv(bool *negp, unsigned long *lvalp,
					int *valp,
					int write, void *data)
{
	int tmp, ret;
	struct do_proc_dointvec_minmax_conv_param *param = data;
	/*
	 * If writing, first do so via a temporary local int so we can
	 * bounds-check it before touching *valp.
	 */
	int *ip = write ? &tmp : valp;

	ret = do_proc_dointvec_conv(negp, lvalp, ip, write, data);
	if (ret)
		return ret;

	if (write) {
		if ((param->min && *param->min > tmp) ||
		    (param->max && *param->max < tmp))
			return -EINVAL;
		*valp = tmp;
	}

	return 0;
}

/**
 * proc_dointvec_minmax - read a vector of integers with min/max values
 * @table: the sysctl table
 * @write: %TRUE if this is a write to the sysctl file
 * @buffer: the user buffer
 * @lenp: the size of the user buffer
 * @ppos: file position
 *
 * Reads/writes up to table->maxlen/sizeof(unsigned int) integer
 * values from/to the user buffer, treated as an ASCII string.
 *
 * This routine will ensure the values are within the range specified by
 * table->extra1 (min) and table->extra2 (max).
 *
 * Returns 0 on success or -EINVAL on write when the range check fails.
 */
int proc_dointvec_minmax(struct ctl_table *table, int write,
		  void *buffer, size_t *lenp, loff_t *ppos)
{
	struct do_proc_dointvec_minmax_conv_param param = {
		.min = (int *) table->extra1,
		.max = (int *) table->extra2,
	};
	return do_proc_dointvec(table, write, buffer, lenp, ppos,
				do_proc_dointvec_minmax_conv, &param);
}

/**
 * struct do_proc_douintvec_minmax_conv_param - proc_douintvec_minmax() range checking structure
 * @min: pointer to minimum allowable value
 * @max: pointer to maximum allowable value
 *
 * The do_proc_douintvec_minmax_conv_param structure provides the
 * minimum and maximum values for doing range checking for those sysctl
 * parameters that use the proc_douintvec_minmax() handler.
 */
struct do_proc_douintvec_minmax_conv_param {
	unsigned int *min;
	unsigned int *max;
};

static int do_proc_douintvec_minmax_conv(unsigned long *lvalp,
					 unsigned int *valp,
					 int write, void *data)
{
	int ret;
	unsigned int tmp;
	struct do_proc_douintvec_minmax_conv_param *param = data;
	/* write via temporary local uint for bounds-checking */
	unsigned int *up = write ? &tmp : valp;

	ret = do_proc_douintvec_conv(lvalp, up, write, data);
	if (ret)
		return ret;

	if (write) {
		if ((param->min && *param->min > tmp) ||
		    (param->max && *param->max < tmp))
			return -ERANGE;

		*valp = tmp;
	}

	return 0;
}

/**
 * proc_douintvec_minmax - read a vector of unsigned ints with min/max values
 * @table: the sysctl table
 * @write: %TRUE if this is a write to the sysctl file
 * @buffer: the user buffer
 * @lenp: the size of the user buffer
 * @ppos: file position
 *
 * Reads/writes up to table->maxlen/sizeof(unsigned int) unsigned integer
 * values from/to the user buffer, treated as an ASCII string. Negative
 * strings are not allowed.
 *
 * This routine will ensure the values are within the range specified by
 * table->extra1 (min) and table->extra2 (max). There is a final sanity
 * check for UINT_MAX to avoid having to support wrap around uses from
 * userspace.
 *
 * Returns 0 on success or -ERANGE on write when the range check fails.
 */
int proc_douintvec_minmax(struct ctl_table *table, int write,
			  void *buffer, size_t *lenp, loff_t *ppos)
{
	struct do_proc_douintvec_minmax_conv_param param = {
		.min = (unsigned int *) table->extra1,
		.max = (unsigned int *) table->extra2,
	};
	return do_proc_douintvec(table, write, buffer, lenp, ppos,
				 do_proc_douintvec_minmax_conv, &param);
}

static int do_proc_dopipe_max_size_conv(unsigned long *lvalp,
					unsigned int *valp,
					int write, void *data)
{
	if (write) {
		unsigned int val;

		val = round_pipe_size(*lvalp);
		if (val == 0)
			return -EINVAL;

		*valp = val;
	} else {
		unsigned int val = *valp;
		*lvalp = (unsigned long) val;
	}

	return 0;
}

static int proc_dopipe_max_size(struct ctl_table *table, int write,
				void *buffer, size_t *lenp, loff_t *ppos)
{
	return do_proc_douintvec(table, write, buffer, lenp, ppos,
				 do_proc_dopipe_max_size_conv, NULL);
}

static void validate_coredump_safety(void)
{
#ifdef CONFIG_COREDUMP
	if (suid_dumpable == SUID_DUMP_ROOT &&
	    core_pattern[0] != '/' && core_pattern[0] != '|') {
		printk(KERN_WARNING
"Unsafe core_pattern used with fs.suid_dumpable=2.\n"
"Pipe handler or fully qualified core dump path required.\n"
"Set kernel.core_pattern before fs.suid_dumpable.\n"
		);
	}
#endif
}

static int proc_dointvec_minmax_coredump(struct ctl_table *table, int write,
		void *buffer, size_t *lenp, loff_t *ppos)
{
	int error = proc_dointvec_minmax(table, write, buffer, lenp, ppos);
	if (!error)
		validate_coredump_safety();
	return error;
}

#ifdef CONFIG_COREDUMP
static int proc_dostring_coredump(struct ctl_table *table, int write,
		  void *buffer, size_t *lenp, loff_t *ppos)
{
	int error = proc_dostring(table, write, buffer, lenp, ppos);
	if (!error)
		validate_coredump_safety();
	return error;
}
#endif

#ifdef CONFIG_MAGIC_SYSRQ
static int sysrq_sysctl_handler(struct ctl_table *table, int write,
				void *buffer, size_t *lenp, loff_t *ppos)
{
	int tmp, ret;

	tmp = sysrq_mask();

	ret = __do_proc_dointvec(&tmp, table, write, buffer,
			       lenp, ppos, NULL, NULL);
	if (ret || !write)
		return ret;

	if (write)
		sysrq_toggle_support(tmp);

	return 0;
}
#endif

static int __do_proc_doulongvec_minmax(void *data, struct ctl_table *table,
		int write, void *buffer, size_t *lenp, loff_t *ppos,
		unsigned long convmul, unsigned long convdiv)
{
	unsigned long *i, *min, *max;
	int vleft, first = 1, err = 0;
	size_t left;
	char *p;

	if (!data || !table->maxlen || !*lenp || (*ppos && !write)) {
		*lenp = 0;
		return 0;
	}

	i = (unsigned long *) data;
	min = (unsigned long *) table->extra1;
	max = (unsigned long *) table->extra2;
	vleft = table->maxlen / sizeof(unsigned long);
	left = *lenp;

	if (write) {
		if (proc_first_pos_non_zero_ignore(ppos, table))
			goto out;

		if (left > PAGE_SIZE - 1)
			left = PAGE_SIZE - 1;
		p = buffer;
	}

	for (; left && vleft--; i++, first = 0) {
		unsigned long val;

		if (write) {
			bool neg;

			left -= proc_skip_spaces(&p);
			if (!left)
				break;

			err = proc_get_long(&p, &left, &val, &neg,
					     proc_wspace_sep,
					     sizeof(proc_wspace_sep), NULL);
			if (err)
				break;
			if (neg)
				continue;
			val = convmul * val / convdiv;
			if ((min && val < *min) || (max && val > *max)) {
				err = -EINVAL;
				break;
			}
			*i = val;
		} else {
			val = convdiv * (*i) / convmul;
			if (!first)
				proc_put_char(&buffer, &left, '\t');
			proc_put_long(&buffer, &left, val, false);
		}
	}

	if (!write && !first && left && !err)
		proc_put_char(&buffer, &left, '\n');
	if (write && !err)
		left -= proc_skip_spaces(&p);
	if (write && first)
		return err ? : -EINVAL;
	*lenp -= left;
out:
	*ppos += *lenp;
	return err;
}

static int do_proc_doulongvec_minmax(struct ctl_table *table, int write,
		void *buffer, size_t *lenp, loff_t *ppos, unsigned long convmul,
		unsigned long convdiv)
{
	return __do_proc_doulongvec_minmax(table->data, table, write,
			buffer, lenp, ppos, convmul, convdiv);
}

/**
 * proc_doulongvec_minmax - read a vector of long integers with min/max values
 * @table: the sysctl table
 * @write: %TRUE if this is a write to the sysctl file
 * @buffer: the user buffer
 * @lenp: the size of the user buffer
 * @ppos: file position
 *
 * Reads/writes up to table->maxlen/sizeof(unsigned long) unsigned long
 * values from/to the user buffer, treated as an ASCII string.
 *
 * This routine will ensure the values are within the range specified by
 * table->extra1 (min) and table->extra2 (max).
 *
 * Returns 0 on success.
 */
int proc_doulongvec_minmax(struct ctl_table *table, int write,
			   void *buffer, size_t *lenp, loff_t *ppos)
{
    return do_proc_doulongvec_minmax(table, write, buffer, lenp, ppos, 1l, 1l);
}

/**
 * proc_doulongvec_ms_jiffies_minmax - read a vector of millisecond values with min/max values
 * @table: the sysctl table
 * @write: %TRUE if this is a write to the sysctl file
 * @buffer: the user buffer
 * @lenp: the size of the user buffer
 * @ppos: file position
 *
 * Reads/writes up to table->maxlen/sizeof(unsigned long) unsigned long
 * values from/to the user buffer, treated as an ASCII string. The values
 * are treated as milliseconds, and converted to jiffies when they are stored.
 *
 * This routine will ensure the values are within the range specified by
 * table->extra1 (min) and table->extra2 (max).
 *
 * Returns 0 on success.
 */
int proc_doulongvec_ms_jiffies_minmax(struct ctl_table *table, int write,
				      void *buffer, size_t *lenp, loff_t *ppos)
{
    return do_proc_doulongvec_minmax(table, write, buffer,
				     lenp, ppos, HZ, 1000l);
}


static int do_proc_dointvec_jiffies_conv(bool *negp, unsigned long *lvalp,
					 int *valp,
					 int write, void *data)
{
	if (write) {
		if (*lvalp > INT_MAX / HZ)
			return 1;
		*valp = *negp ? -(*lvalp*HZ) : (*lvalp*HZ);
	} else {
		int val = *valp;
		unsigned long lval;
		if (val < 0) {
			*negp = true;
			lval = -(unsigned long)val;
		} else {
			*negp = false;
			lval = (unsigned long)val;
		}
		*lvalp = lval / HZ;
	}
	return 0;
}

static int do_proc_dointvec_userhz_jiffies_conv(bool *negp, unsigned long *lvalp,
						int *valp,
						int write, void *data)
{
	if (write) {
		if (USER_HZ < HZ && *lvalp > (LONG_MAX / HZ) * USER_HZ)
			return 1;
		*valp = clock_t_to_jiffies(*negp ? -*lvalp : *lvalp);
	} else {
		int val = *valp;
		unsigned long lval;
		if (val < 0) {
			*negp = true;
			lval = -(unsigned long)val;
		} else {
			*negp = false;
			lval = (unsigned long)val;
		}
		*lvalp = jiffies_to_clock_t(lval);
	}
	return 0;
}

static int do_proc_dointvec_ms_jiffies_conv(bool *negp, unsigned long *lvalp,
					    int *valp,
					    int write, void *data)
{
	if (write) {
		unsigned long jif = msecs_to_jiffies(*negp ? -*lvalp : *lvalp);

		if (jif > INT_MAX)
			return 1;
		*valp = (int)jif;
	} else {
		int val = *valp;
		unsigned long lval;
		if (val < 0) {
			*negp = true;
			lval = -(unsigned long)val;
		} else {
			*negp = false;
			lval = (unsigned long)val;
		}
		*lvalp = jiffies_to_msecs(lval);
	}
	return 0;
}

/**
 * proc_dointvec_jiffies - read a vector of integers as seconds
 * @table: the sysctl table
 * @write: %TRUE if this is a write to the sysctl file
 * @buffer: the user buffer
 * @lenp: the size of the user buffer
 * @ppos: file position
 *
 * Reads/writes up to table->maxlen/sizeof(unsigned int) integer
 * values from/to the user buffer, treated as an ASCII string. 
 * The values read are assumed to be in seconds, and are converted into
 * jiffies.
 *
 * Returns 0 on success.
 */
int proc_dointvec_jiffies(struct ctl_table *table, int write,
			  void *buffer, size_t *lenp, loff_t *ppos)
{
    return do_proc_dointvec(table,write,buffer,lenp,ppos,
		    	    do_proc_dointvec_jiffies_conv,NULL);
}

/**
 * proc_dointvec_userhz_jiffies - read a vector of integers as 1/USER_HZ seconds
 * @table: the sysctl table
 * @write: %TRUE if this is a write to the sysctl file
 * @buffer: the user buffer
 * @lenp: the size of the user buffer
 * @ppos: pointer to the file position
 *
 * Reads/writes up to table->maxlen/sizeof(unsigned int) integer
 * values from/to the user buffer, treated as an ASCII string. 
 * The values read are assumed to be in 1/USER_HZ seconds, and 
 * are converted into jiffies.
 *
 * Returns 0 on success.
 */
int proc_dointvec_userhz_jiffies(struct ctl_table *table, int write,
				 void *buffer, size_t *lenp, loff_t *ppos)
{
    return do_proc_dointvec(table,write,buffer,lenp,ppos,
		    	    do_proc_dointvec_userhz_jiffies_conv,NULL);
}

/**
 * proc_dointvec_ms_jiffies - read a vector of integers as 1 milliseconds
 * @table: the sysctl table
 * @write: %TRUE if this is a write to the sysctl file
 * @buffer: the user buffer
 * @lenp: the size of the user buffer
 * @ppos: file position
 * @ppos: the current position in the file
 *
 * Reads/writes up to table->maxlen/sizeof(unsigned int) integer
 * values from/to the user buffer, treated as an ASCII string. 
 * The values read are assumed to be in 1/1000 seconds, and 
 * are converted into jiffies.
 *
 * Returns 0 on success.
 */
int proc_dointvec_ms_jiffies(struct ctl_table *table, int write, void *buffer,
		size_t *lenp, loff_t *ppos)
{
	return do_proc_dointvec(table, write, buffer, lenp, ppos,
				do_proc_dointvec_ms_jiffies_conv, NULL);
}

static int proc_do_cad_pid(struct ctl_table *table, int write, void *buffer,
		size_t *lenp, loff_t *ppos)
{
	struct pid *new_pid;
	pid_t tmp;
	int r;

	tmp = pid_vnr(cad_pid);

	r = __do_proc_dointvec(&tmp, table, write, buffer,
			       lenp, ppos, NULL, NULL);
	if (r || !write)
		return r;

	new_pid = find_get_pid(tmp);
	if (!new_pid)
		return -ESRCH;

	put_pid(xchg(&cad_pid, new_pid));
	return 0;
}

/**
 * proc_do_large_bitmap - read/write from/to a large bitmap
 * @table: the sysctl table
 * @write: %TRUE if this is a write to the sysctl file
 * @buffer: the user buffer
 * @lenp: the size of the user buffer
 * @ppos: file position
 *
 * The bitmap is stored at table->data and the bitmap length (in bits)
 * in table->maxlen.
 *
 * We use a range comma separated format (e.g. 1,3-4,10-10) so that
 * large bitmaps may be represented in a compact manner. Writing into
 * the file will clear the bitmap then update it with the given input.
 *
 * Returns 0 on success.
 */
int proc_do_large_bitmap(struct ctl_table *table, int write,
			 void *buffer, size_t *lenp, loff_t *ppos)
{
	int err = 0;
	bool first = 1;
	size_t left = *lenp;
	unsigned long bitmap_len = table->maxlen;
	unsigned long *bitmap = *(unsigned long **) table->data;
	unsigned long *tmp_bitmap = NULL;
	char tr_a[] = { '-', ',', '\n' }, tr_b[] = { ',', '\n', 0 }, c;

	if (!bitmap || !bitmap_len || !left || (*ppos && !write)) {
		*lenp = 0;
		return 0;
	}

	if (write) {
		char *p = buffer;
		size_t skipped = 0;

		if (left > PAGE_SIZE - 1) {
			left = PAGE_SIZE - 1;
			/* How much of the buffer we'll skip this pass */
			skipped = *lenp - left;
		}

		tmp_bitmap = bitmap_zalloc(bitmap_len, GFP_KERNEL);
		if (!tmp_bitmap)
			return -ENOMEM;
		proc_skip_char(&p, &left, '\n');
		while (!err && left) {
			unsigned long val_a, val_b;
			bool neg;
			size_t saved_left;

			/* In case we stop parsing mid-number, we can reset */
			saved_left = left;
			err = proc_get_long(&p, &left, &val_a, &neg, tr_a,
					     sizeof(tr_a), &c);
			/*
			 * If we consumed the entirety of a truncated buffer or
			 * only one char is left (may be a "-"), then stop here,
			 * reset, & come back for more.
			 */
			if ((left <= 1) && skipped) {
				left = saved_left;
				break;
			}

			if (err)
				break;
			if (val_a >= bitmap_len || neg) {
				err = -EINVAL;
				break;
			}

			val_b = val_a;
			if (left) {
				p++;
				left--;
			}

			if (c == '-') {
				err = proc_get_long(&p, &left, &val_b,
						     &neg, tr_b, sizeof(tr_b),
						     &c);
				/*
				 * If we consumed all of a truncated buffer or
				 * then stop here, reset, & come back for more.
				 */
				if (!left && skipped) {
					left = saved_left;
					break;
				}

				if (err)
					break;
				if (val_b >= bitmap_len || neg ||
				    val_a > val_b) {
					err = -EINVAL;
					break;
				}
				if (left) {
					p++;
					left--;
				}
			}

			bitmap_set(tmp_bitmap, val_a, val_b - val_a + 1);
			first = 0;
			proc_skip_char(&p, &left, '\n');
		}
		left += skipped;
	} else {
		unsigned long bit_a, bit_b = 0;

		while (left) {
			bit_a = find_next_bit(bitmap, bitmap_len, bit_b);
			if (bit_a >= bitmap_len)
				break;
			bit_b = find_next_zero_bit(bitmap, bitmap_len,
						   bit_a + 1) - 1;

			if (!first)
				proc_put_char(&buffer, &left, ',');
			proc_put_long(&buffer, &left, bit_a, false);
			if (bit_a != bit_b) {
				proc_put_char(&buffer, &left, '-');
				proc_put_long(&buffer, &left, bit_b, false);
			}

			first = 0; bit_b++;
		}
		proc_put_char(&buffer, &left, '\n');
	}

	if (!err) {
		if (write) {
			if (*ppos)
				bitmap_or(bitmap, bitmap, tmp_bitmap, bitmap_len);
			else
				bitmap_copy(bitmap, tmp_bitmap, bitmap_len);
		}
		*lenp -= left;
		*ppos += *lenp;
	}

	bitmap_free(tmp_bitmap);
	return err;
}

#else /* CONFIG_PROC_SYSCTL */

int proc_dostring(struct ctl_table *table, int write,
		  void *buffer, size_t *lenp, loff_t *ppos)
{
	return -ENOSYS;
}

int proc_dointvec(struct ctl_table *table, int write,
		  void *buffer, size_t *lenp, loff_t *ppos)
{
	return -ENOSYS;
}

int proc_douintvec(struct ctl_table *table, int write,
		  void *buffer, size_t *lenp, loff_t *ppos)
{
	return -ENOSYS;
}

int proc_dointvec_minmax(struct ctl_table *table, int write,
		    void *buffer, size_t *lenp, loff_t *ppos)
{
	return -ENOSYS;
}

int proc_douintvec_minmax(struct ctl_table *table, int write,
			  void *buffer, size_t *lenp, loff_t *ppos)
{
	return -ENOSYS;
}

int proc_dointvec_jiffies(struct ctl_table *table, int write,
		    void *buffer, size_t *lenp, loff_t *ppos)
{
	return -ENOSYS;
}

int proc_dointvec_userhz_jiffies(struct ctl_table *table, int write,
		    void *buffer, size_t *lenp, loff_t *ppos)
{
	return -ENOSYS;
}

int proc_dointvec_ms_jiffies(struct ctl_table *table, int write,
			     void *buffer, size_t *lenp, loff_t *ppos)
{
	return -ENOSYS;
}

int proc_doulongvec_minmax(struct ctl_table *table, int write,
		    void *buffer, size_t *lenp, loff_t *ppos)
{
	return -ENOSYS;
}

int proc_doulongvec_ms_jiffies_minmax(struct ctl_table *table, int write,
				      void *buffer, size_t *lenp, loff_t *ppos)
{
	return -ENOSYS;
}

int proc_do_large_bitmap(struct ctl_table *table, int write,
			 void *buffer, size_t *lenp, loff_t *ppos)
{
	return -ENOSYS;
}

#endif /* CONFIG_PROC_SYSCTL */

#if defined(CONFIG_SYSCTL)
int proc_do_static_key(struct ctl_table *table, int write,
		       void *buffer, size_t *lenp, loff_t *ppos)
{
	struct static_key *key = (struct static_key *)table->data;
	static DEFINE_MUTEX(static_key_mutex);
	int val, ret;
	struct ctl_table tmp = {
		.data   = &val,
		.maxlen = sizeof(val),
		.mode   = table->mode,
		.extra1 = SYSCTL_ZERO,
		.extra2 = SYSCTL_ONE,
	};

	if (write && !capable(CAP_SYS_ADMIN))
		return -EPERM;

	mutex_lock(&static_key_mutex);
	val = static_key_enabled(key);
	ret = proc_dointvec_minmax(&tmp, write, buffer, lenp, ppos);
	if (write && !ret) {
		if (val)
			static_key_enable(key);
		else
			static_key_disable(key);
	}
	mutex_unlock(&static_key_mutex);
	return ret;
}

static struct ctl_table kern_table[] = {
#ifndef CONFIG_SCHED_ALT
	{
		.procname	= "hrtimer_granularity_us",
		.data		= &hrtimer_granularity_us,
		.maxlen		= sizeof(int),
		.mode		= 0644,
		.proc_handler	= &proc_dointvec_minmax,
		.extra1		= SYSCTL_ONE,
		.extra2		= &ten_thousand,
	},
	{
		.procname	= "hrtimeout_min_us",
		.data		= &hrtimeout_min_us,
		.maxlen		= sizeof(int),
		.mode		= 0644,
		.proc_handler	= &proc_dointvec_minmax,
		.extra1		= SYSCTL_ONE,
		.extra2		= &ten_thousand,
	},
	{
		.procname	= "sched_child_runs_first",
		.data		= &sysctl_sched_child_runs_first,
		.maxlen		= sizeof(unsigned int),
		.mode		= 0644,
		.proc_handler	= proc_dointvec,
	},
#ifdef CONFIG_SCHED_DEBUG
	{
		.procname	= "sched_min_granularity_ns",
		.data		= &sysctl_sched_min_granularity,
		.maxlen		= sizeof(unsigned int),
		.mode		= 0644,
		.proc_handler	= sched_proc_update_handler,
		.extra1		= &min_sched_granularity_ns,
		.extra2		= &max_sched_granularity_ns,
	},
	{
		.procname	= "sched_latency_ns",
		.data		= &sysctl_sched_latency,
		.maxlen		= sizeof(unsigned int),
		.mode		= 0644,
		.proc_handler	= sched_proc_update_handler,
		.extra1		= &min_sched_granularity_ns,
		.extra2		= &max_sched_granularity_ns,
	},
	{
		.procname	= "sched_wakeup_granularity_ns",
		.data		= &sysctl_sched_wakeup_granularity,
		.maxlen		= sizeof(unsigned int),
		.mode		= 0644,
		.proc_handler	= sched_proc_update_handler,
		.extra1		= &min_wakeup_granularity_ns,
		.extra2		= &max_wakeup_granularity_ns,
	},
#ifdef CONFIG_SMP
	{
		.procname	= "sched_tunable_scaling",
		.data		= &sysctl_sched_tunable_scaling,
		.maxlen		= sizeof(enum sched_tunable_scaling),
		.mode		= 0644,
		.proc_handler	= sched_proc_update_handler,
		.extra1		= &min_sched_tunable_scaling,
		.extra2		= &max_sched_tunable_scaling,
	},
	{
		.procname	= "sched_migration_cost_ns",
		.data		= &sysctl_sched_migration_cost,
		.maxlen		= sizeof(unsigned int),
		.mode		= 0644,
		.proc_handler	= proc_dointvec,
	},
	{
		.procname	= "sched_nr_migrate",
		.data		= &sysctl_sched_nr_migrate,
		.maxlen		= sizeof(unsigned int),
		.mode		= 0644,
		.proc_handler	= proc_dointvec,
	},
#ifdef CONFIG_SCHEDSTATS
	{
		.procname	= "sched_schedstats",
		.data		= NULL,
		.maxlen		= sizeof(unsigned int),
		.mode		= 0644,
		.proc_handler	= sysctl_schedstats,
		.extra1		= SYSCTL_ZERO,
		.extra2		= SYSCTL_ONE,
	},
#endif /* CONFIG_SCHEDSTATS */
#endif /* CONFIG_SMP */
#ifdef CONFIG_NUMA_BALANCING
	{
		.procname	= "numa_balancing_scan_delay_ms",
		.data		= &sysctl_numa_balancing_scan_delay,
		.maxlen		= sizeof(unsigned int),
		.mode		= 0644,
		.proc_handler	= proc_dointvec,
	},
	{
		.procname	= "numa_balancing_scan_period_min_ms",
		.data		= &sysctl_numa_balancing_scan_period_min,
		.maxlen		= sizeof(unsigned int),
		.mode		= 0644,
		.proc_handler	= proc_dointvec,
	},
	{
		.procname	= "numa_balancing_scan_period_max_ms",
		.data		= &sysctl_numa_balancing_scan_period_max,
		.maxlen		= sizeof(unsigned int),
		.mode		= 0644,
		.proc_handler	= proc_dointvec,
	},
	{
		.procname	= "numa_balancing_scan_size_mb",
		.data		= &sysctl_numa_balancing_scan_size,
		.maxlen		= sizeof(unsigned int),
		.mode		= 0644,
		.proc_handler	= proc_dointvec_minmax,
		.extra1		= SYSCTL_ONE,
	},
	{
		.procname	= "numa_balancing",
		.data		= NULL, /* filled in by handler */
		.maxlen		= sizeof(unsigned int),
		.mode		= 0644,
		.proc_handler	= sysctl_numa_balancing,
		.extra1		= SYSCTL_ZERO,
		.extra2		= SYSCTL_ONE,
	},
#endif /* CONFIG_NUMA_BALANCING */
#endif /* CONFIG_SCHED_DEBUG */
	{
		.procname	= "sched_rt_period_us",
		.data		= &sysctl_sched_rt_period,
		.maxlen		= sizeof(unsigned int),
		.mode		= 0644,
		.proc_handler	= sched_rt_handler,
	},
	{
		.procname	= "sched_rt_runtime_us",
		.data		= &sysctl_sched_rt_runtime,
		.maxlen		= sizeof(int),
		.mode		= 0644,
		.proc_handler	= sched_rt_handler,
	},
	{
		.procname	= "sched_deadline_period_max_us",
		.data		= &sysctl_sched_dl_period_max,
		.maxlen		= sizeof(unsigned int),
		.mode		= 0644,
		.proc_handler	= proc_dointvec,
	},
	{
		.procname	= "sched_deadline_period_min_us",
		.data		= &sysctl_sched_dl_period_min,
		.maxlen		= sizeof(unsigned int),
		.mode		= 0644,
		.proc_handler	= proc_dointvec,
	},
	{
		.procname	= "sched_rr_timeslice_ms",
		.data		= &sysctl_sched_rr_timeslice,
		.maxlen		= sizeof(int),
		.mode		= 0644,
		.proc_handler	= sched_rr_handler,
	},
#ifdef CONFIG_UCLAMP_TASK
	{
		.procname	= "sched_util_clamp_min",
		.data		= &sysctl_sched_uclamp_util_min,
		.maxlen		= sizeof(unsigned int),
		.mode		= 0644,
		.proc_handler	= sysctl_sched_uclamp_handler,
	},
	{
		.procname	= "sched_util_clamp_max",
		.data		= &sysctl_sched_uclamp_util_max,
		.maxlen		= sizeof(unsigned int),
		.mode		= 0644,
		.proc_handler	= sysctl_sched_uclamp_handler,
	},
	{
		.procname	= "sched_util_clamp_min_rt_default",
		.data		= &sysctl_sched_uclamp_util_min_rt_default,
		.maxlen		= sizeof(unsigned int),
		.mode		= 0644,
		.proc_handler	= sysctl_sched_uclamp_handler,
	},
#endif
#ifdef CONFIG_SCHED_AUTOGROUP
	{
		.procname	= "sched_autogroup_enabled",
		.data		= &sysctl_sched_autogroup_enabled,
		.maxlen		= sizeof(unsigned int),
		.mode		= 0644,
		.proc_handler	= proc_dointvec_minmax,
		.extra1		= SYSCTL_ZERO,
		.extra2		= SYSCTL_ONE,
	},
#endif
#ifdef CONFIG_CFS_BANDWIDTH
	{
		.procname	= "sched_cfs_bandwidth_slice_us",
		.data		= &sysctl_sched_cfs_bandwidth_slice,
		.maxlen		= sizeof(unsigned int),
		.mode		= 0644,
		.proc_handler	= proc_dointvec_minmax,
		.extra1		= SYSCTL_ONE,
	},
#endif
#if defined(CONFIG_ENERGY_MODEL) && defined(CONFIG_CPU_FREQ_GOV_SCHEDUTIL)
	{
		.procname	= "sched_energy_aware",
		.data		= &sysctl_sched_energy_aware,
		.maxlen		= sizeof(unsigned int),
		.mode		= 0644,
		.proc_handler	= sched_energy_aware_handler,
		.extra1		= SYSCTL_ZERO,
		.extra2		= SYSCTL_ONE,
	},
#endif
#endif /* !CONFIG_SCHED_ALT */
#ifdef CONFIG_PROVE_LOCKING
	{
		.procname	= "prove_locking",
		.data		= &prove_locking,
		.maxlen		= sizeof(int),
		.mode		= 0644,
		.proc_handler	= proc_dointvec,
	},
#endif
#ifdef CONFIG_LOCK_STAT
	{
		.procname	= "lock_stat",
		.data		= &lock_stat,
		.maxlen		= sizeof(int),
		.mode		= 0644,
		.proc_handler	= proc_dointvec,
	},
#endif
	{
		.procname	= "panic",
		.data		= &panic_timeout,
		.maxlen		= sizeof(int),
		.mode		= 0644,
		.proc_handler	= proc_dointvec,
	},
#ifdef CONFIG_COREDUMP
	{
		.procname	= "core_uses_pid",
		.data		= &core_uses_pid,
		.maxlen		= sizeof(int),
		.mode		= 0644,
		.proc_handler	= proc_dointvec,
	},
	{
		.procname	= "core_pattern",
		.data		= core_pattern,
		.maxlen		= CORENAME_MAX_SIZE,
		.mode		= 0644,
		.proc_handler	= proc_dostring_coredump,
	},
	{
		.procname	= "core_pipe_limit",
		.data		= &core_pipe_limit,
		.maxlen		= sizeof(unsigned int),
		.mode		= 0644,
		.proc_handler	= proc_dointvec,
	},
#endif
#ifdef CONFIG_USER_NS
	{
		.procname	= "unprivileged_userns_clone",
		.data		= &unprivileged_userns_clone,
		.maxlen		= sizeof(int),
		.mode		= 0644,
		.proc_handler	= proc_dointvec,
	},
#endif
#ifdef CONFIG_PROC_SYSCTL
	{
		.procname	= "tainted",
		.maxlen 	= sizeof(long),
		.mode		= 0644,
		.proc_handler	= proc_taint,
	},
	{
		.procname	= "sysctl_writes_strict",
		.data		= &sysctl_writes_strict,
		.maxlen		= sizeof(int),
		.mode		= 0644,
		.proc_handler	= proc_dointvec_minmax,
		.extra1		= &neg_one,
		.extra2		= SYSCTL_ONE,
	},
#endif
#ifdef CONFIG_LATENCYTOP
	{
		.procname	= "latencytop",
		.data		= &latencytop_enabled,
		.maxlen		= sizeof(int),
		.mode		= 0644,
		.proc_handler	= sysctl_latencytop,
	},
#endif
#ifdef CONFIG_BLK_DEV_INITRD
	{
		.procname	= "real-root-dev",
		.data		= &real_root_dev,
		.maxlen		= sizeof(int),
		.mode		= 0644,
		.proc_handler	= proc_dointvec,
	},
#endif
	{
		.procname	= "print-fatal-signals",
		.data		= &print_fatal_signals,
		.maxlen		= sizeof(int),
		.mode		= 0644,
		.proc_handler	= proc_dointvec,
	},
#ifdef CONFIG_SPARC
	{
		.procname	= "reboot-cmd",
		.data		= reboot_command,
		.maxlen		= 256,
		.mode		= 0644,
		.proc_handler	= proc_dostring,
	},
	{
		.procname	= "stop-a",
		.data		= &stop_a_enabled,
		.maxlen		= sizeof (int),
		.mode		= 0644,
		.proc_handler	= proc_dointvec,
	},
	{
		.procname	= "scons-poweroff",
		.data		= &scons_pwroff,
		.maxlen		= sizeof (int),
		.mode		= 0644,
		.proc_handler	= proc_dointvec,
	},
#endif
#ifdef CONFIG_SPARC64
	{
		.procname	= "tsb-ratio",
		.data		= &sysctl_tsb_ratio,
		.maxlen		= sizeof (int),
		.mode		= 0644,
		.proc_handler	= proc_dointvec,
	},
#endif
#ifdef CONFIG_PARISC
	{
		.procname	= "soft-power",
		.data		= &pwrsw_enabled,
		.maxlen		= sizeof (int),
		.mode		= 0644,
		.proc_handler	= proc_dointvec,
	},
#endif
#ifdef CONFIG_SYSCTL_ARCH_UNALIGN_ALLOW
	{
		.procname	= "unaligned-trap",
		.data		= &unaligned_enabled,
		.maxlen		= sizeof (int),
		.mode		= 0644,
		.proc_handler	= proc_dointvec,
	},
#endif
	{
		.procname	= "ctrl-alt-del",
		.data		= &C_A_D,
		.maxlen		= sizeof(int),
		.mode		= 0644,
		.proc_handler	= proc_dointvec,
	},
#ifdef CONFIG_FUNCTION_TRACER
	{
		.procname	= "ftrace_enabled",
		.data		= &ftrace_enabled,
		.maxlen		= sizeof(int),
		.mode		= 0644,
		.proc_handler	= ftrace_enable_sysctl,
	},
#endif
#ifdef CONFIG_STACK_TRACER
	{
		.procname	= "stack_tracer_enabled",
		.data		= &stack_tracer_enabled,
		.maxlen		= sizeof(int),
		.mode		= 0644,
		.proc_handler	= stack_trace_sysctl,
	},
#endif
#ifdef CONFIG_TRACING
	{
		.procname	= "ftrace_dump_on_oops",
		.data		= &ftrace_dump_on_oops,
		.maxlen		= sizeof(int),
		.mode		= 0644,
		.proc_handler	= proc_dointvec,
	},
	{
		.procname	= "traceoff_on_warning",
		.data		= &__disable_trace_on_warning,
		.maxlen		= sizeof(__disable_trace_on_warning),
		.mode		= 0644,
		.proc_handler	= proc_dointvec,
	},
	{
		.procname	= "tracepoint_printk",
		.data		= &tracepoint_printk,
		.maxlen		= sizeof(tracepoint_printk),
		.mode		= 0644,
		.proc_handler	= tracepoint_printk_sysctl,
	},
#endif
#ifdef CONFIG_KEXEC_CORE
	{
		.procname	= "kexec_load_disabled",
		.data		= &kexec_load_disabled,
		.maxlen		= sizeof(int),
		.mode		= 0644,
		/* only handle a transition from default "0" to "1" */
		.proc_handler	= proc_dointvec_minmax,
		.extra1		= SYSCTL_ONE,
		.extra2		= SYSCTL_ONE,
	},
#endif
#ifdef CONFIG_MODULES
	{
		.procname	= "modprobe",
		.data		= &modprobe_path,
		.maxlen		= KMOD_PATH_LEN,
		.mode		= 0644,
		.proc_handler	= proc_dostring,
	},
	{
		.procname	= "modules_disabled",
		.data		= &modules_disabled,
		.maxlen		= sizeof(int),
		.mode		= 0644,
		/* only handle a transition from default "0" to "1" */
		.proc_handler	= proc_dointvec_minmax,
		.extra1		= SYSCTL_ONE,
		.extra2		= SYSCTL_ONE,
	},
#endif
#ifdef CONFIG_UEVENT_HELPER
	{
		.procname	= "hotplug",
		.data		= &uevent_helper,
		.maxlen		= UEVENT_HELPER_PATH_LEN,
		.mode		= 0644,
		.proc_handler	= proc_dostring,
	},
#endif
#ifdef CONFIG_CHR_DEV_SG
	{
		.procname	= "sg-big-buff",
		.data		= &sg_big_buff,
		.maxlen		= sizeof (int),
		.mode		= 0444,
		.proc_handler	= proc_dointvec,
	},
#endif
#ifdef CONFIG_BSD_PROCESS_ACCT
	{
		.procname	= "acct",
		.data		= &acct_parm,
		.maxlen		= 3*sizeof(int),
		.mode		= 0644,
		.proc_handler	= proc_dointvec,
	},
#endif
#ifdef CONFIG_MAGIC_SYSRQ
	{
		.procname	= "sysrq",
		.data		= NULL,
		.maxlen		= sizeof (int),
		.mode		= 0644,
		.proc_handler	= sysrq_sysctl_handler,
	},
#endif
#ifdef CONFIG_PROC_SYSCTL
	{
		.procname	= "cad_pid",
		.data		= NULL,
		.maxlen		= sizeof (int),
		.mode		= 0600,
		.proc_handler	= proc_do_cad_pid,
	},
#endif
	{
		.procname	= "threads-max",
		.data		= NULL,
		.maxlen		= sizeof(int),
		.mode		= 0644,
		.proc_handler	= sysctl_max_threads,
	},
	{
		.procname	= "random",
		.mode		= 0555,
		.child		= random_table,
	},
	{
		.procname	= "usermodehelper",
		.mode		= 0555,
		.child		= usermodehelper_table,
	},
#ifdef CONFIG_FW_LOADER_USER_HELPER
	{
		.procname	= "firmware_config",
		.mode		= 0555,
		.child		= firmware_config_table,
	},
#endif
	{
		.procname	= "overflowuid",
		.data		= &overflowuid,
		.maxlen		= sizeof(int),
		.mode		= 0644,
		.proc_handler	= proc_dointvec_minmax,
		.extra1		= &minolduid,
		.extra2		= &maxolduid,
	},
	{
		.procname	= "overflowgid",
		.data		= &overflowgid,
		.maxlen		= sizeof(int),
		.mode		= 0644,
		.proc_handler	= proc_dointvec_minmax,
		.extra1		= &minolduid,
		.extra2		= &maxolduid,
	},
#ifdef CONFIG_S390
	{
		.procname	= "userprocess_debug",
		.data		= &show_unhandled_signals,
		.maxlen		= sizeof(int),
		.mode		= 0644,
		.proc_handler	= proc_dointvec,
	},
#endif
#ifdef CONFIG_SMP
	{
		.procname	= "oops_all_cpu_backtrace",
		.data		= &sysctl_oops_all_cpu_backtrace,
		.maxlen		= sizeof(int),
		.mode		= 0644,
		.proc_handler	= proc_dointvec_minmax,
		.extra1		= SYSCTL_ZERO,
		.extra2		= SYSCTL_ONE,
	},
#endif /* CONFIG_SMP */
	{
		.procname	= "pid_max",
		.data		= &pid_max,
		.maxlen		= sizeof (int),
		.mode		= 0644,
		.proc_handler	= proc_dointvec_minmax,
		.extra1		= &pid_max_min,
		.extra2		= &pid_max_max,
	},
	{
		.procname	= "panic_on_oops",
		.data		= &panic_on_oops,
		.maxlen		= sizeof(int),
		.mode		= 0644,
		.proc_handler	= proc_dointvec,
	},
	{
		.procname	= "panic_print",
		.data		= &panic_print,
		.maxlen		= sizeof(unsigned long),
		.mode		= 0644,
		.proc_handler	= proc_doulongvec_minmax,
	},
#if defined CONFIG_PRINTK
	{
		.procname	= "printk",
		.data		= &console_loglevel,
		.maxlen		= 4*sizeof(int),
		.mode		= 0644,
		.proc_handler	= proc_dointvec,
	},
	{
		.procname	= "printk_ratelimit",
		.data		= &printk_ratelimit_state.interval,
		.maxlen		= sizeof(int),
		.mode		= 0644,
		.proc_handler	= proc_dointvec_jiffies,
	},
	{
		.procname	= "printk_ratelimit_burst",
		.data		= &printk_ratelimit_state.burst,
		.maxlen		= sizeof(int),
		.mode		= 0644,
		.proc_handler	= proc_dointvec,
	},
	{
		.procname	= "printk_delay",
		.data		= &printk_delay_msec,
		.maxlen		= sizeof(int),
		.mode		= 0644,
		.proc_handler	= proc_dointvec_minmax,
		.extra1		= SYSCTL_ZERO,
		.extra2		= &ten_thousand,
	},
	{
		.procname	= "printk_devkmsg",
		.data		= devkmsg_log_str,
		.maxlen		= DEVKMSG_STR_MAX_SIZE,
		.mode		= 0644,
		.proc_handler	= devkmsg_sysctl_set_loglvl,
	},
	{
		.procname	= "dmesg_restrict",
		.data		= &dmesg_restrict,
		.maxlen		= sizeof(int),
		.mode		= 0644,
		.proc_handler	= proc_dointvec_minmax_sysadmin,
		.extra1		= SYSCTL_ZERO,
		.extra2		= SYSCTL_ONE,
	},
	{
		.procname	= "kptr_restrict",
		.data		= &kptr_restrict,
		.maxlen		= sizeof(int),
		.mode		= 0644,
		.proc_handler	= proc_dointvec_minmax_sysadmin,
		.extra1		= SYSCTL_ZERO,
		.extra2		= &two,
	},
#endif
	{
		.procname	= "ngroups_max",
		.data		= &ngroups_max,
		.maxlen		= sizeof (int),
		.mode		= 0444,
		.proc_handler	= proc_dointvec,
	},
	{
		.procname	= "cap_last_cap",
		.data		= (void *)&cap_last_cap,
		.maxlen		= sizeof(int),
		.mode		= 0444,
		.proc_handler	= proc_dointvec,
	},
#if defined(CONFIG_LOCKUP_DETECTOR)
	{
		.procname       = "watchdog",
		.data		= &watchdog_user_enabled,
		.maxlen		= sizeof(int),
		.mode		= 0644,
		.proc_handler   = proc_watchdog,
		.extra1		= SYSCTL_ZERO,
		.extra2		= SYSCTL_ONE,
	},
	{
		.procname	= "watchdog_thresh",
		.data		= &watchdog_thresh,
		.maxlen		= sizeof(int),
		.mode		= 0644,
		.proc_handler	= proc_watchdog_thresh,
		.extra1		= SYSCTL_ZERO,
		.extra2		= &sixty,
	},
	{
		.procname       = "nmi_watchdog",
		.data		= &nmi_watchdog_user_enabled,
		.maxlen		= sizeof(int),
		.mode		= NMI_WATCHDOG_SYSCTL_PERM,
		.proc_handler   = proc_nmi_watchdog,
		.extra1		= SYSCTL_ZERO,
		.extra2		= SYSCTL_ONE,
	},
	{
		.procname	= "watchdog_cpumask",
		.data		= &watchdog_cpumask_bits,
		.maxlen		= NR_CPUS,
		.mode		= 0644,
		.proc_handler	= proc_watchdog_cpumask,
	},
#ifdef CONFIG_SOFTLOCKUP_DETECTOR
	{
		.procname       = "soft_watchdog",
		.data		= &soft_watchdog_user_enabled,
		.maxlen		= sizeof(int),
		.mode		= 0644,
		.proc_handler   = proc_soft_watchdog,
		.extra1		= SYSCTL_ZERO,
		.extra2		= SYSCTL_ONE,
	},
	{
		.procname	= "softlockup_panic",
		.data		= &softlockup_panic,
		.maxlen		= sizeof(int),
		.mode		= 0644,
		.proc_handler	= proc_dointvec_minmax,
		.extra1		= SYSCTL_ZERO,
		.extra2		= SYSCTL_ONE,
	},
#ifdef CONFIG_SMP
	{
		.procname	= "softlockup_all_cpu_backtrace",
		.data		= &sysctl_softlockup_all_cpu_backtrace,
		.maxlen		= sizeof(int),
		.mode		= 0644,
		.proc_handler	= proc_dointvec_minmax,
		.extra1		= SYSCTL_ZERO,
		.extra2		= SYSCTL_ONE,
	},
#endif /* CONFIG_SMP */
#endif
#ifdef CONFIG_HARDLOCKUP_DETECTOR
	{
		.procname	= "hardlockup_panic",
		.data		= &hardlockup_panic,
		.maxlen		= sizeof(int),
		.mode		= 0644,
		.proc_handler	= proc_dointvec_minmax,
		.extra1		= SYSCTL_ZERO,
		.extra2		= SYSCTL_ONE,
	},
#ifdef CONFIG_SMP
	{
		.procname	= "hardlockup_all_cpu_backtrace",
		.data		= &sysctl_hardlockup_all_cpu_backtrace,
		.maxlen		= sizeof(int),
		.mode		= 0644,
		.proc_handler	= proc_dointvec_minmax,
		.extra1		= SYSCTL_ZERO,
		.extra2		= SYSCTL_ONE,
	},
#endif /* CONFIG_SMP */
#endif
#endif

#if defined(CONFIG_X86_LOCAL_APIC) && defined(CONFIG_X86)
	{
		.procname       = "unknown_nmi_panic",
		.data           = &unknown_nmi_panic,
		.maxlen         = sizeof (int),
		.mode           = 0644,
		.proc_handler   = proc_dointvec,
	},
#endif

#if (defined(CONFIG_X86_32) || defined(CONFIG_PARISC)) && \
	defined(CONFIG_DEBUG_STACKOVERFLOW)
	{
		.procname	= "panic_on_stackoverflow",
		.data		= &sysctl_panic_on_stackoverflow,
		.maxlen		= sizeof(int),
		.mode		= 0644,
		.proc_handler	= proc_dointvec,
	},
#endif
#if defined(CONFIG_X86)
	{
		.procname	= "panic_on_unrecovered_nmi",
		.data		= &panic_on_unrecovered_nmi,
		.maxlen		= sizeof(int),
		.mode		= 0644,
		.proc_handler	= proc_dointvec,
	},
	{
		.procname	= "panic_on_io_nmi",
		.data		= &panic_on_io_nmi,
		.maxlen		= sizeof(int),
		.mode		= 0644,
		.proc_handler	= proc_dointvec,
	},
	{
		.procname	= "bootloader_type",
		.data		= &bootloader_type,
		.maxlen		= sizeof (int),
		.mode		= 0444,
		.proc_handler	= proc_dointvec,
	},
	{
		.procname	= "bootloader_version",
		.data		= &bootloader_version,
		.maxlen		= sizeof (int),
		.mode		= 0444,
		.proc_handler	= proc_dointvec,
	},
	{
		.procname	= "io_delay_type",
		.data		= &io_delay_type,
		.maxlen		= sizeof(int),
		.mode		= 0644,
		.proc_handler	= proc_dointvec,
	},
#endif
#if defined(CONFIG_MMU)
	{
		.procname	= "randomize_va_space",
		.data		= &randomize_va_space,
		.maxlen		= sizeof(int),
		.mode		= 0644,
		.proc_handler	= proc_dointvec,
	},
#endif
#ifdef CONFIG_SCHED_ALT
	{
		.procname	= "yield_type",
		.data		= &sched_yield_type,
		.maxlen		= sizeof (int),
		.mode		= 0644,
		.proc_handler	= &proc_dointvec_minmax,
		.extra1		= &zero,
		.extra2		= &two,
	},
#endif
#if defined(CONFIG_S390) && defined(CONFIG_SMP)
	{
		.procname	= "spin_retry",
		.data		= &spin_retry,
		.maxlen		= sizeof (int),
		.mode		= 0644,
		.proc_handler	= proc_dointvec,
	},
#endif
#if	defined(CONFIG_ACPI_SLEEP) && defined(CONFIG_X86)
	{
		.procname	= "acpi_video_flags",
		.data		= &acpi_realmode_flags,
		.maxlen		= sizeof (unsigned long),
		.mode		= 0644,
		.proc_handler	= proc_doulongvec_minmax,
	},
#endif
#ifdef CONFIG_SYSCTL_ARCH_UNALIGN_NO_WARN
	{
		.procname	= "ignore-unaligned-usertrap",
		.data		= &no_unaligned_warning,
		.maxlen		= sizeof (int),
		.mode		= 0644,
		.proc_handler	= proc_dointvec,
	},
#endif
#ifdef CONFIG_IA64
	{
		.procname	= "unaligned-dump-stack",
		.data		= &unaligned_dump_stack,
		.maxlen		= sizeof (int),
		.mode		= 0644,
		.proc_handler	= proc_dointvec,
	},
#endif
#ifdef CONFIG_DETECT_HUNG_TASK
#ifdef CONFIG_SMP
	{
		.procname	= "hung_task_all_cpu_backtrace",
		.data		= &sysctl_hung_task_all_cpu_backtrace,
		.maxlen		= sizeof(int),
		.mode		= 0644,
		.proc_handler	= proc_dointvec_minmax,
		.extra1		= SYSCTL_ZERO,
		.extra2		= SYSCTL_ONE,
	},
#endif /* CONFIG_SMP */
	{
		.procname	= "hung_task_panic",
		.data		= &sysctl_hung_task_panic,
		.maxlen		= sizeof(int),
		.mode		= 0644,
		.proc_handler	= proc_dointvec_minmax,
		.extra1		= SYSCTL_ZERO,
		.extra2		= SYSCTL_ONE,
	},
	{
		.procname	= "hung_task_check_count",
		.data		= &sysctl_hung_task_check_count,
		.maxlen		= sizeof(int),
		.mode		= 0644,
		.proc_handler	= proc_dointvec_minmax,
		.extra1		= SYSCTL_ZERO,
	},
	{
		.procname	= "hung_task_timeout_secs",
		.data		= &sysctl_hung_task_timeout_secs,
		.maxlen		= sizeof(unsigned long),
		.mode		= 0644,
		.proc_handler	= proc_dohung_task_timeout_secs,
		.extra2		= &hung_task_timeout_max,
	},
	{
		.procname	= "hung_task_check_interval_secs",
		.data		= &sysctl_hung_task_check_interval_secs,
		.maxlen		= sizeof(unsigned long),
		.mode		= 0644,
		.proc_handler	= proc_dohung_task_timeout_secs,
		.extra2		= &hung_task_timeout_max,
	},
	{
		.procname	= "hung_task_warnings",
		.data		= &sysctl_hung_task_warnings,
		.maxlen		= sizeof(int),
		.mode		= 0644,
		.proc_handler	= proc_dointvec_minmax,
		.extra1		= &neg_one,
	},
#endif
#ifdef CONFIG_RT_MUTEXES
	{
		.procname	= "max_lock_depth",
		.data		= &max_lock_depth,
		.maxlen		= sizeof(int),
		.mode		= 0644,
		.proc_handler	= proc_dointvec,
	},
#endif
	{
		.procname	= "poweroff_cmd",
		.data		= &poweroff_cmd,
		.maxlen		= POWEROFF_CMD_PATH_LEN,
		.mode		= 0644,
		.proc_handler	= proc_dostring,
	},
#ifdef CONFIG_KEYS
	{
		.procname	= "keys",
		.mode		= 0555,
		.child		= key_sysctls,
	},
#endif
#ifdef CONFIG_PERF_EVENTS
	/*
	 * User-space scripts rely on the existence of this file
	 * as a feature check for perf_events being enabled.
	 *
	 * So it's an ABI, do not remove!
	 */
	{
		.procname	= "perf_event_paranoid",
		.data		= &sysctl_perf_event_paranoid,
		.maxlen		= sizeof(sysctl_perf_event_paranoid),
		.mode		= 0644,
		.proc_handler	= proc_dointvec,
	},
	{
		.procname	= "perf_event_mlock_kb",
		.data		= &sysctl_perf_event_mlock,
		.maxlen		= sizeof(sysctl_perf_event_mlock),
		.mode		= 0644,
		.proc_handler	= proc_dointvec,
	},
	{
		.procname	= "perf_event_max_sample_rate",
		.data		= &sysctl_perf_event_sample_rate,
		.maxlen		= sizeof(sysctl_perf_event_sample_rate),
		.mode		= 0644,
		.proc_handler	= perf_proc_update_handler,
		.extra1		= SYSCTL_ONE,
	},
	{
		.procname	= "perf_cpu_time_max_percent",
		.data		= &sysctl_perf_cpu_time_max_percent,
		.maxlen		= sizeof(sysctl_perf_cpu_time_max_percent),
		.mode		= 0644,
		.proc_handler	= perf_cpu_time_max_percent_handler,
		.extra1		= SYSCTL_ZERO,
		.extra2		= &one_hundred,
	},
	{
		.procname	= "perf_event_max_stack",
		.data		= &sysctl_perf_event_max_stack,
		.maxlen		= sizeof(sysctl_perf_event_max_stack),
		.mode		= 0644,
		.proc_handler	= perf_event_max_stack_handler,
		.extra1		= SYSCTL_ZERO,
		.extra2		= &six_hundred_forty_kb,
	},
	{
		.procname	= "perf_event_max_contexts_per_stack",
		.data		= &sysctl_perf_event_max_contexts_per_stack,
		.maxlen		= sizeof(sysctl_perf_event_max_contexts_per_stack),
		.mode		= 0644,
		.proc_handler	= perf_event_max_stack_handler,
		.extra1		= SYSCTL_ZERO,
		.extra2		= &one_thousand,
	},
#endif
	{
		.procname	= "panic_on_warn",
		.data		= &panic_on_warn,
		.maxlen		= sizeof(int),
		.mode		= 0644,
		.proc_handler	= proc_dointvec_minmax,
		.extra1		= SYSCTL_ZERO,
		.extra2		= SYSCTL_ONE,
	},
#if defined(CONFIG_SMP) && defined(CONFIG_NO_HZ_COMMON)
	{
		.procname	= "timer_migration",
		.data		= &sysctl_timer_migration,
		.maxlen		= sizeof(unsigned int),
		.mode		= 0644,
		.proc_handler	= timer_migration_handler,
		.extra1		= SYSCTL_ZERO,
		.extra2		= SYSCTL_ONE,
	},
#endif
#ifdef CONFIG_BPF_SYSCALL
	{
		.procname	= "unprivileged_bpf_disabled",
		.data		= &sysctl_unprivileged_bpf_disabled,
		.maxlen		= sizeof(sysctl_unprivileged_bpf_disabled),
		.mode		= 0644,
		/* only handle a transition from default "0" to "1" */
		.proc_handler	= proc_dointvec_minmax,
		.extra1		= SYSCTL_ONE,
		.extra2		= SYSCTL_ONE,
	},
	{
		.procname	= "bpf_stats_enabled",
		.data		= &bpf_stats_enabled_key.key,
		.maxlen		= sizeof(bpf_stats_enabled_key),
		.mode		= 0644,
		.proc_handler	= bpf_stats_handler,
	},
#endif
#if defined(CONFIG_TREE_RCU)
	{
		.procname	= "panic_on_rcu_stall",
		.data		= &sysctl_panic_on_rcu_stall,
		.maxlen		= sizeof(sysctl_panic_on_rcu_stall),
		.mode		= 0644,
		.proc_handler	= proc_dointvec_minmax,
		.extra1		= SYSCTL_ZERO,
		.extra2		= SYSCTL_ONE,
	},
#endif
#ifdef CONFIG_STACKLEAK_RUNTIME_DISABLE
	{
		.procname	= "stack_erasing",
		.data		= NULL,
		.maxlen		= sizeof(int),
		.mode		= 0600,
		.proc_handler	= stack_erasing_sysctl,
		.extra1		= SYSCTL_ZERO,
		.extra2		= SYSCTL_ONE,
	},
#endif
	{ }
};

static struct ctl_table vm_table[] = {
	{
		.procname	= "overcommit_memory",
		.data		= &sysctl_overcommit_memory,
		.maxlen		= sizeof(sysctl_overcommit_memory),
		.mode		= 0644,
		.proc_handler	= overcommit_policy_handler,
		.extra1		= SYSCTL_ZERO,
		.extra2		= &two,
	},
	{
		.procname	= "panic_on_oom",
		.data		= &sysctl_panic_on_oom,
		.maxlen		= sizeof(sysctl_panic_on_oom),
		.mode		= 0644,
		.proc_handler	= proc_dointvec_minmax,
		.extra1		= SYSCTL_ZERO,
		.extra2		= &two,
	},
	{
		.procname	= "oom_kill_allocating_task",
		.data		= &sysctl_oom_kill_allocating_task,
		.maxlen		= sizeof(sysctl_oom_kill_allocating_task),
		.mode		= 0644,
		.proc_handler	= proc_dointvec,
	},
	{
		.procname	= "oom_dump_tasks",
		.data		= &sysctl_oom_dump_tasks,
		.maxlen		= sizeof(sysctl_oom_dump_tasks),
		.mode		= 0644,
		.proc_handler	= proc_dointvec,
	},
	{
		.procname	= "overcommit_ratio",
		.data		= &sysctl_overcommit_ratio,
		.maxlen		= sizeof(sysctl_overcommit_ratio),
		.mode		= 0644,
		.proc_handler	= overcommit_ratio_handler,
	},
	{
		.procname	= "overcommit_kbytes",
		.data		= &sysctl_overcommit_kbytes,
		.maxlen		= sizeof(sysctl_overcommit_kbytes),
		.mode		= 0644,
		.proc_handler	= overcommit_kbytes_handler,
	},
	{
		.procname	= "page-cluster",
		.data		= &page_cluster,
		.maxlen		= sizeof(int),
		.mode		= 0644,
		.proc_handler	= proc_dointvec_minmax,
		.extra1		= SYSCTL_ZERO,
	},
	{
		.procname	= "dirty_background_ratio",
		.data		= &dirty_background_ratio,
		.maxlen		= sizeof(dirty_background_ratio),
		.mode		= 0644,
		.proc_handler	= dirty_background_ratio_handler,
		.extra1		= SYSCTL_ZERO,
		.extra2		= &one_hundred,
	},
	{
		.procname	= "dirty_background_bytes",
		.data		= &dirty_background_bytes,
		.maxlen		= sizeof(dirty_background_bytes),
		.mode		= 0644,
		.proc_handler	= dirty_background_bytes_handler,
		.extra1		= &one_ul,
	},
	{
		.procname	= "dirty_ratio",
		.data		= &vm_dirty_ratio,
		.maxlen		= sizeof(vm_dirty_ratio),
		.mode		= 0644,
		.proc_handler	= dirty_ratio_handler,
		.extra1		= SYSCTL_ZERO,
		.extra2		= &one_hundred,
	},
	{
		.procname	= "dirty_bytes",
		.data		= &vm_dirty_bytes,
		.maxlen		= sizeof(vm_dirty_bytes),
		.mode		= 0644,
		.proc_handler	= dirty_bytes_handler,
		.extra1		= &dirty_bytes_min,
	},
	{
		.procname	= "dirty_writeback_centisecs",
		.data		= &dirty_writeback_interval,
		.maxlen		= sizeof(dirty_writeback_interval),
		.mode		= 0644,
		.proc_handler	= dirty_writeback_centisecs_handler,
	},
	{
		.procname	= "dirty_expire_centisecs",
		.data		= &dirty_expire_interval,
		.maxlen		= sizeof(dirty_expire_interval),
		.mode		= 0644,
		.proc_handler	= proc_dointvec_minmax,
		.extra1		= SYSCTL_ZERO,
	},
	{
		.procname	= "dirtytime_expire_seconds",
		.data		= &dirtytime_expire_interval,
		.maxlen		= sizeof(dirtytime_expire_interval),
		.mode		= 0644,
		.proc_handler	= dirtytime_interval_handler,
		.extra1		= SYSCTL_ZERO,
	},
	{
		.procname	= "swappiness",
		.data		= &vm_swappiness,
		.maxlen		= sizeof(vm_swappiness),
		.mode		= 0644,
		.proc_handler	= proc_dointvec_minmax,
		.extra1		= SYSCTL_ZERO,
		.extra2		= &two_hundred,
	},
#ifdef CONFIG_HUGETLB_PAGE
	{
		.procname	= "nr_hugepages",
		.data		= NULL,
		.maxlen		= sizeof(unsigned long),
		.mode		= 0644,
		.proc_handler	= hugetlb_sysctl_handler,
	},
#ifdef CONFIG_NUMA
	{
		.procname       = "nr_hugepages_mempolicy",
		.data           = NULL,
		.maxlen         = sizeof(unsigned long),
		.mode           = 0644,
		.proc_handler   = &hugetlb_mempolicy_sysctl_handler,
	},
	{
		.procname		= "numa_stat",
		.data			= &sysctl_vm_numa_stat,
		.maxlen			= sizeof(int),
		.mode			= 0644,
		.proc_handler	= sysctl_vm_numa_stat_handler,
		.extra1			= SYSCTL_ZERO,
		.extra2			= SYSCTL_ONE,
	},
#endif
	 {
		.procname	= "hugetlb_shm_group",
		.data		= &sysctl_hugetlb_shm_group,
		.maxlen		= sizeof(gid_t),
		.mode		= 0644,
		.proc_handler	= proc_dointvec,
	 },
	{
		.procname	= "nr_overcommit_hugepages",
		.data		= NULL,
		.maxlen		= sizeof(unsigned long),
		.mode		= 0644,
		.proc_handler	= hugetlb_overcommit_handler,
	},
#endif
	{
		.procname	= "lowmem_reserve_ratio",
		.data		= &sysctl_lowmem_reserve_ratio,
		.maxlen		= sizeof(sysctl_lowmem_reserve_ratio),
		.mode		= 0644,
		.proc_handler	= lowmem_reserve_ratio_sysctl_handler,
	},
	{
		.procname	= "drop_caches",
		.data		= &sysctl_drop_caches,
		.maxlen		= sizeof(int),
		.mode		= 0200,
		.proc_handler	= drop_caches_sysctl_handler,
		.extra1		= SYSCTL_ONE,
		.extra2		= &four,
	},
#ifdef CONFIG_COMPACTION
	{
		.procname	= "compact_memory",
		.data		= &sysctl_compact_memory,
		.maxlen		= sizeof(int),
		.mode		= 0200,
		.proc_handler	= sysctl_compaction_handler,
	},
	{
		.procname	= "compaction_proactiveness",
		.data		= &sysctl_compaction_proactiveness,
		.maxlen		= sizeof(sysctl_compaction_proactiveness),
		.mode		= 0644,
		.proc_handler	= proc_dointvec_minmax,
		.extra1		= SYSCTL_ZERO,
		.extra2		= &one_hundred,
	},
	{
		.procname	= "extfrag_threshold",
		.data		= &sysctl_extfrag_threshold,
		.maxlen		= sizeof(int),
		.mode		= 0644,
		.proc_handler	= proc_dointvec_minmax,
		.extra1		= &min_extfrag_threshold,
		.extra2		= &max_extfrag_threshold,
	},
	{
		.procname	= "compact_unevictable_allowed",
		.data		= &sysctl_compact_unevictable_allowed,
		.maxlen		= sizeof(int),
		.mode		= 0644,
		.proc_handler	= proc_dointvec_minmax_warn_RT_change,
		.extra1		= SYSCTL_ZERO,
		.extra2		= SYSCTL_ONE,
	},

#endif /* CONFIG_COMPACTION */
	{
		.procname	= "min_free_kbytes",
		.data		= &min_free_kbytes,
		.maxlen		= sizeof(min_free_kbytes),
		.mode		= 0644,
		.proc_handler	= min_free_kbytes_sysctl_handler,
		.extra1		= SYSCTL_ZERO,
	},
	{
		.procname	= "watermark_boost_factor",
		.data		= &watermark_boost_factor,
		.maxlen		= sizeof(watermark_boost_factor),
		.mode		= 0644,
		.proc_handler	= proc_dointvec_minmax,
		.extra1		= SYSCTL_ZERO,
	},
	{
		.procname	= "watermark_scale_factor",
		.data		= &watermark_scale_factor,
		.maxlen		= sizeof(watermark_scale_factor),
		.mode		= 0644,
		.proc_handler	= watermark_scale_factor_sysctl_handler,
		.extra1		= SYSCTL_ONE,
		.extra2		= &one_thousand,
	},
	{
		.procname	= "percpu_pagelist_fraction",
		.data		= &percpu_pagelist_fraction,
		.maxlen		= sizeof(percpu_pagelist_fraction),
		.mode		= 0644,
		.proc_handler	= percpu_pagelist_fraction_sysctl_handler,
		.extra1		= SYSCTL_ZERO,
	},
	{
		.procname	= "page_lock_unfairness",
		.data		= &sysctl_page_lock_unfairness,
		.maxlen		= sizeof(sysctl_page_lock_unfairness),
		.mode		= 0644,
		.proc_handler	= proc_dointvec_minmax,
		.extra1		= SYSCTL_ZERO,
	},
#ifdef CONFIG_MMU
	{
		.procname	= "max_map_count",
		.data		= &sysctl_max_map_count,
		.maxlen		= sizeof(sysctl_max_map_count),
		.mode		= 0644,
		.proc_handler	= proc_dointvec_minmax,
		.extra1		= SYSCTL_ZERO,
	},
#else
	{
		.procname	= "nr_trim_pages",
		.data		= &sysctl_nr_trim_pages,
		.maxlen		= sizeof(sysctl_nr_trim_pages),
		.mode		= 0644,
		.proc_handler	= proc_dointvec_minmax,
		.extra1		= SYSCTL_ZERO,
	},
#endif
	{
		.procname	= "laptop_mode",
		.data		= &laptop_mode,
		.maxlen		= sizeof(laptop_mode),
		.mode		= 0644,
		.proc_handler	= proc_dointvec_jiffies,
	},
	{
		.procname	= "block_dump",
		.data		= &block_dump,
		.maxlen		= sizeof(block_dump),
		.mode		= 0644,
		.proc_handler	= proc_dointvec,
		.extra1		= SYSCTL_ZERO,
	},
	{
		.procname	= "vfs_cache_pressure",
		.data		= &sysctl_vfs_cache_pressure,
		.maxlen		= sizeof(sysctl_vfs_cache_pressure),
		.mode		= 0644,
		.proc_handler	= proc_dointvec,
		.extra1		= SYSCTL_ZERO,
	},
#if defined(HAVE_ARCH_PICK_MMAP_LAYOUT) || \
    defined(CONFIG_ARCH_WANT_DEFAULT_TOPDOWN_MMAP_LAYOUT)
	{
		.procname	= "legacy_va_layout",
		.data		= &sysctl_legacy_va_layout,
		.maxlen		= sizeof(sysctl_legacy_va_layout),
		.mode		= 0644,
		.proc_handler	= proc_dointvec,
		.extra1		= SYSCTL_ZERO,
	},
#endif
#ifdef CONFIG_NUMA
	{
		.procname	= "zone_reclaim_mode",
		.data		= &node_reclaim_mode,
		.maxlen		= sizeof(node_reclaim_mode),
		.mode		= 0644,
		.proc_handler	= proc_dointvec,
		.extra1		= SYSCTL_ZERO,
	},
	{
		.procname	= "min_unmapped_ratio",
		.data		= &sysctl_min_unmapped_ratio,
		.maxlen		= sizeof(sysctl_min_unmapped_ratio),
		.mode		= 0644,
		.proc_handler	= sysctl_min_unmapped_ratio_sysctl_handler,
		.extra1		= SYSCTL_ZERO,
		.extra2		= &one_hundred,
	},
	{
		.procname	= "min_slab_ratio",
		.data		= &sysctl_min_slab_ratio,
		.maxlen		= sizeof(sysctl_min_slab_ratio),
		.mode		= 0644,
		.proc_handler	= sysctl_min_slab_ratio_sysctl_handler,
		.extra1		= SYSCTL_ZERO,
		.extra2		= &one_hundred,
	},
#endif
#ifdef CONFIG_SMP
	{
		.procname	= "stat_interval",
		.data		= &sysctl_stat_interval,
		.maxlen		= sizeof(sysctl_stat_interval),
		.mode		= 0644,
		.proc_handler	= proc_dointvec_jiffies,
	},
	{
		.procname	= "stat_refresh",
		.data		= NULL,
		.maxlen		= 0,
		.mode		= 0600,
		.proc_handler	= vmstat_refresh,
	},
#endif
#ifdef CONFIG_MMU
	{
		.procname	= "mmap_min_addr",
		.data		= &dac_mmap_min_addr,
		.maxlen		= sizeof(unsigned long),
		.mode		= 0644,
		.proc_handler	= mmap_min_addr_handler,
	},
#endif
#ifdef CONFIG_NUMA
	{
		.procname	= "numa_zonelist_order",
		.data		= &numa_zonelist_order,
		.maxlen		= NUMA_ZONELIST_ORDER_LEN,
		.mode		= 0644,
		.proc_handler	= numa_zonelist_order_handler,
	},
#endif
#if (defined(CONFIG_X86_32) && !defined(CONFIG_UML))|| \
   (defined(CONFIG_SUPERH) && defined(CONFIG_VSYSCALL))
	{
		.procname	= "vdso_enabled",
#ifdef CONFIG_X86_32
		.data		= &vdso32_enabled,
		.maxlen		= sizeof(vdso32_enabled),
#else
		.data		= &vdso_enabled,
		.maxlen		= sizeof(vdso_enabled),
#endif
		.mode		= 0644,
		.proc_handler	= proc_dointvec,
		.extra1		= SYSCTL_ZERO,
	},
#endif
#ifdef CONFIG_HIGHMEM
	{
		.procname	= "highmem_is_dirtyable",
		.data		= &vm_highmem_is_dirtyable,
		.maxlen		= sizeof(vm_highmem_is_dirtyable),
		.mode		= 0644,
		.proc_handler	= proc_dointvec_minmax,
		.extra1		= SYSCTL_ZERO,
		.extra2		= SYSCTL_ONE,
	},
#endif
#ifdef CONFIG_MEMORY_FAILURE
	{
		.procname	= "memory_failure_early_kill",
		.data		= &sysctl_memory_failure_early_kill,
		.maxlen		= sizeof(sysctl_memory_failure_early_kill),
		.mode		= 0644,
		.proc_handler	= proc_dointvec_minmax,
		.extra1		= SYSCTL_ZERO,
		.extra2		= SYSCTL_ONE,
	},
	{
		.procname	= "memory_failure_recovery",
		.data		= &sysctl_memory_failure_recovery,
		.maxlen		= sizeof(sysctl_memory_failure_recovery),
		.mode		= 0644,
		.proc_handler	= proc_dointvec_minmax,
		.extra1		= SYSCTL_ZERO,
		.extra2		= SYSCTL_ONE,
	},
#endif
	{
		.procname	= "user_reserve_kbytes",
		.data		= &sysctl_user_reserve_kbytes,
		.maxlen		= sizeof(sysctl_user_reserve_kbytes),
		.mode		= 0644,
		.proc_handler	= proc_doulongvec_minmax,
	},
	{
		.procname	= "admin_reserve_kbytes",
		.data		= &sysctl_admin_reserve_kbytes,
		.maxlen		= sizeof(sysctl_admin_reserve_kbytes),
		.mode		= 0644,
		.proc_handler	= proc_doulongvec_minmax,
	},
#ifdef CONFIG_HAVE_ARCH_MMAP_RND_BITS
	{
		.procname	= "mmap_rnd_bits",
		.data		= &mmap_rnd_bits,
		.maxlen		= sizeof(mmap_rnd_bits),
		.mode		= 0600,
		.proc_handler	= proc_dointvec_minmax,
		.extra1		= (void *)&mmap_rnd_bits_min,
		.extra2		= (void *)&mmap_rnd_bits_max,
	},
#endif
#ifdef CONFIG_HAVE_ARCH_MMAP_RND_COMPAT_BITS
	{
		.procname	= "mmap_rnd_compat_bits",
		.data		= &mmap_rnd_compat_bits,
		.maxlen		= sizeof(mmap_rnd_compat_bits),
		.mode		= 0600,
		.proc_handler	= proc_dointvec_minmax,
		.extra1		= (void *)&mmap_rnd_compat_bits_min,
		.extra2		= (void *)&mmap_rnd_compat_bits_max,
	},
#endif
#ifdef CONFIG_USERFAULTFD
	{
		.procname	= "unprivileged_userfaultfd",
		.data		= &sysctl_unprivileged_userfaultfd,
		.maxlen		= sizeof(sysctl_unprivileged_userfaultfd),
		.mode		= 0644,
		.proc_handler	= proc_dointvec_minmax,
		.extra1		= SYSCTL_ZERO,
		.extra2		= SYSCTL_ONE,
	},
#endif
	{ }
};

static struct ctl_table fs_table[] = {
	{
		.procname	= "inode-nr",
		.data		= &inodes_stat,
		.maxlen		= 2*sizeof(long),
		.mode		= 0444,
		.proc_handler	= proc_nr_inodes,
	},
	{
		.procname	= "inode-state",
		.data		= &inodes_stat,
		.maxlen		= 7*sizeof(long),
		.mode		= 0444,
		.proc_handler	= proc_nr_inodes,
	},
	{
		.procname	= "file-nr",
		.data		= &files_stat,
		.maxlen		= sizeof(files_stat),
		.mode		= 0444,
		.proc_handler	= proc_nr_files,
	},
	{
		.procname	= "file-max",
		.data		= &files_stat.max_files,
		.maxlen		= sizeof(files_stat.max_files),
		.mode		= 0644,
		.proc_handler	= proc_doulongvec_minmax,
		.extra1		= &zero_ul,
		.extra2		= &long_max,
	},
	{
		.procname	= "nr_open",
		.data		= &sysctl_nr_open,
		.maxlen		= sizeof(unsigned int),
		.mode		= 0644,
		.proc_handler	= proc_dointvec_minmax,
		.extra1		= &sysctl_nr_open_min,
		.extra2		= &sysctl_nr_open_max,
	},
	{
		.procname	= "dentry-state",
		.data		= &dentry_stat,
		.maxlen		= 6*sizeof(long),
		.mode		= 0444,
		.proc_handler	= proc_nr_dentry,
	},
	{
		.procname	= "overflowuid",
		.data		= &fs_overflowuid,
		.maxlen		= sizeof(int),
		.mode		= 0644,
		.proc_handler	= proc_dointvec_minmax,
		.extra1		= &minolduid,
		.extra2		= &maxolduid,
	},
	{
		.procname	= "overflowgid",
		.data		= &fs_overflowgid,
		.maxlen		= sizeof(int),
		.mode		= 0644,
		.proc_handler	= proc_dointvec_minmax,
		.extra1		= &minolduid,
		.extra2		= &maxolduid,
	},
#ifdef CONFIG_FILE_LOCKING
	{
		.procname	= "leases-enable",
		.data		= &leases_enable,
		.maxlen		= sizeof(int),
		.mode		= 0644,
		.proc_handler	= proc_dointvec,
	},
#endif
#ifdef CONFIG_DNOTIFY
	{
		.procname	= "dir-notify-enable",
		.data		= &dir_notify_enable,
		.maxlen		= sizeof(int),
		.mode		= 0644,
		.proc_handler	= proc_dointvec,
	},
#endif
#ifdef CONFIG_MMU
#ifdef CONFIG_FILE_LOCKING
	{
		.procname	= "lease-break-time",
		.data		= &lease_break_time,
		.maxlen		= sizeof(int),
		.mode		= 0644,
		.proc_handler	= proc_dointvec,
	},
#endif
#ifdef CONFIG_AIO
	{
		.procname	= "aio-nr",
		.data		= &aio_nr,
		.maxlen		= sizeof(aio_nr),
		.mode		= 0444,
		.proc_handler	= proc_doulongvec_minmax,
	},
	{
		.procname	= "aio-max-nr",
		.data		= &aio_max_nr,
		.maxlen		= sizeof(aio_max_nr),
		.mode		= 0644,
		.proc_handler	= proc_doulongvec_minmax,
	},
#endif /* CONFIG_AIO */
#ifdef CONFIG_INOTIFY_USER
	{
		.procname	= "inotify",
		.mode		= 0555,
		.child		= inotify_table,
	},
#endif	
#ifdef CONFIG_EPOLL
	{
		.procname	= "epoll",
		.mode		= 0555,
		.child		= epoll_table,
	},
#endif
#endif
	{
		.procname	= "protected_symlinks",
		.data		= &sysctl_protected_symlinks,
		.maxlen		= sizeof(int),
		.mode		= 0600,
		.proc_handler	= proc_dointvec_minmax,
		.extra1		= SYSCTL_ZERO,
		.extra2		= SYSCTL_ONE,
	},
	{
		.procname	= "protected_hardlinks",
		.data		= &sysctl_protected_hardlinks,
		.maxlen		= sizeof(int),
		.mode		= 0600,
		.proc_handler	= proc_dointvec_minmax,
		.extra1		= SYSCTL_ZERO,
		.extra2		= SYSCTL_ONE,
	},
	{
		.procname	= "protected_fifos",
		.data		= &sysctl_protected_fifos,
		.maxlen		= sizeof(int),
		.mode		= 0600,
		.proc_handler	= proc_dointvec_minmax,
		.extra1		= SYSCTL_ZERO,
		.extra2		= &two,
	},
	{
		.procname	= "protected_regular",
		.data		= &sysctl_protected_regular,
		.maxlen		= sizeof(int),
		.mode		= 0600,
		.proc_handler	= proc_dointvec_minmax,
		.extra1		= SYSCTL_ZERO,
		.extra2		= &two,
	},
	{
		.procname	= "suid_dumpable",
		.data		= &suid_dumpable,
		.maxlen		= sizeof(int),
		.mode		= 0644,
		.proc_handler	= proc_dointvec_minmax_coredump,
		.extra1		= SYSCTL_ZERO,
		.extra2		= &two,
	},
#if defined(CONFIG_BINFMT_MISC) || defined(CONFIG_BINFMT_MISC_MODULE)
	{
		.procname	= "binfmt_misc",
		.mode		= 0555,
		.child		= sysctl_mount_point,
	},
#endif
	{
		.procname	= "pipe-max-size",
		.data		= &pipe_max_size,
		.maxlen		= sizeof(pipe_max_size),
		.mode		= 0644,
		.proc_handler	= proc_dopipe_max_size,
	},
	{
		.procname	= "pipe-user-pages-hard",
		.data		= &pipe_user_pages_hard,
		.maxlen		= sizeof(pipe_user_pages_hard),
		.mode		= 0644,
		.proc_handler	= proc_doulongvec_minmax,
	},
	{
		.procname	= "pipe-user-pages-soft",
		.data		= &pipe_user_pages_soft,
		.maxlen		= sizeof(pipe_user_pages_soft),
		.mode		= 0644,
		.proc_handler	= proc_doulongvec_minmax,
	},
	{
		.procname	= "mount-max",
		.data		= &sysctl_mount_max,
		.maxlen		= sizeof(unsigned int),
		.mode		= 0644,
		.proc_handler	= proc_dointvec_minmax,
		.extra1		= SYSCTL_ONE,
	},
	{ }
};

static struct ctl_table debug_table[] = {
#ifdef CONFIG_SYSCTL_EXCEPTION_TRACE
	{
		.procname	= "exception-trace",
		.data		= &show_unhandled_signals,
		.maxlen		= sizeof(int),
		.mode		= 0644,
		.proc_handler	= proc_dointvec
	},
#endif
#if defined(CONFIG_OPTPROBES)
	{
		.procname	= "kprobes-optimization",
		.data		= &sysctl_kprobes_optimization,
		.maxlen		= sizeof(int),
		.mode		= 0644,
		.proc_handler	= proc_kprobes_optimization_handler,
		.extra1		= SYSCTL_ZERO,
		.extra2		= SYSCTL_ONE,
	},
#endif
	{ }
};

static struct ctl_table dev_table[] = {
	{ }
};

static struct ctl_table sysctl_base_table[] = {
	{
		.procname	= "kernel",
		.mode		= 0555,
		.child		= kern_table,
	},
	{
		.procname	= "vm",
		.mode		= 0555,
		.child		= vm_table,
	},
	{
		.procname	= "fs",
		.mode		= 0555,
		.child		= fs_table,
	},
	{
		.procname	= "debug",
		.mode		= 0555,
		.child		= debug_table,
	},
	{
		.procname	= "dev",
		.mode		= 0555,
		.child		= dev_table,
	},
	{ }
};

int __init sysctl_init(void)
{
	struct ctl_table_header *hdr;

	hdr = register_sysctl_table(sysctl_base_table);
	kmemleak_not_leak(hdr);
	return 0;
}
#endif /* CONFIG_SYSCTL */
/*
 * No sense putting this after each symbol definition, twice,
 * exception granted :-)
 */
EXPORT_SYMBOL(proc_dointvec);
EXPORT_SYMBOL(proc_douintvec);
EXPORT_SYMBOL(proc_dointvec_jiffies);
EXPORT_SYMBOL(proc_dointvec_minmax);
EXPORT_SYMBOL_GPL(proc_douintvec_minmax);
EXPORT_SYMBOL(proc_dointvec_userhz_jiffies);
EXPORT_SYMBOL(proc_dointvec_ms_jiffies);
EXPORT_SYMBOL(proc_dostring);
EXPORT_SYMBOL(proc_doulongvec_minmax);
EXPORT_SYMBOL(proc_doulongvec_ms_jiffies_minmax);
EXPORT_SYMBOL(proc_do_large_bitmap);<|MERGE_RESOLUTION|>--- conflicted
+++ resolved
@@ -123,14 +123,10 @@
 static int one_hundred = 100;
 static int two_hundred = 200;
 static int one_thousand = 1000;
-<<<<<<< HEAD
 #ifdef CONFIG_SCHED_ALT
 static int __maybe_unused zero = 0;
 extern int sched_yield_type;
 #endif
-#ifdef CONFIG_PRINTK
-=======
->>>>>>> dc616a5c
 static int ten_thousand = 10000;
 extern int hrtimer_granularity_us;
 extern int hrtimeout_min_us;
