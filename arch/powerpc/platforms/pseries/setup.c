/*
 *  64-bit pSeries and RS/6000 setup code.
 *
 *  Copyright (C) 1995  Linus Torvalds
 *  Adapted from 'alpha' version by Gary Thomas
 *  Modified by Cort Dougan (cort@cs.nmt.edu)
 *  Modified by PPC64 Team, IBM Corp
 *
 * This program is free software; you can redistribute it and/or
 * modify it under the terms of the GNU General Public License
 * as published by the Free Software Foundation; either version
 * 2 of the License, or (at your option) any later version.
 */

/*
 * bootup setup stuff..
 */

#include <linux/cpu.h>
#include <linux/errno.h>
#include <linux/sched.h>
#include <linux/kernel.h>
#include <linux/mm.h>
#include <linux/stddef.h>
#include <linux/unistd.h>
#include <linux/user.h>
#include <linux/tty.h>
#include <linux/major.h>
#include <linux/interrupt.h>
#include <linux/reboot.h>
#include <linux/init.h>
#include <linux/ioport.h>
#include <linux/console.h>
#include <linux/pci.h>
#include <linux/utsname.h>
#include <linux/adb.h>
#include <linux/module.h>
#include <linux/delay.h>
#include <linux/irq.h>
#include <linux/seq_file.h>
#include <linux/root_dev.h>

#include <asm/mmu.h>
#include <asm/processor.h>
#include <asm/io.h>
#include <asm/pgtable.h>
#include <asm/prom.h>
#include <asm/rtas.h>
#include <asm/pci-bridge.h>
#include <asm/iommu.h>
#include <asm/dma.h>
#include <asm/machdep.h>
#include <asm/irq.h>
#include <asm/time.h>
#include <asm/nvram.h>
#include <asm/pmc.h>
#include <asm/mpic.h>
#include <asm/xics.h>
#include <asm/ppc-pci.h>
#include <asm/i8259.h>
#include <asm/udbg.h>
#include <asm/smp.h>
#include <asm/firmware.h>
#include <asm/eeh.h>
#include <asm/pSeries_reconfig.h>

#include "plpar_wrappers.h"
#include "pseries.h"

int CMO_PrPSP = -1;
int CMO_SecPSP = -1;
unsigned long CMO_PageSize = (ASM_CONST(1) << IOMMU_PAGE_SHIFT);
EXPORT_SYMBOL(CMO_PageSize);

int fwnmi_active;  /* TRUE if an FWNMI handler is present */

static void pseries_shared_idle_sleep(void);
static void pseries_dedicated_idle_sleep(void);

static struct device_node *pSeries_mpic_node;

static void pSeries_show_cpuinfo(struct seq_file *m)
{
	struct device_node *root;
	const char *model = "";

	root = of_find_node_by_path("/");
	if (root)
		model = of_get_property(root, "model", NULL);
	seq_printf(m, "machine\t\t: CHRP %s\n", model);
	of_node_put(root);
}

/* Initialize firmware assisted non-maskable interrupts if
 * the firmware supports this feature.
 */
static void __init fwnmi_init(void)
{
	unsigned long system_reset_addr, machine_check_addr;

	int ibm_nmi_register = rtas_token("ibm,nmi-register");
	if (ibm_nmi_register == RTAS_UNKNOWN_SERVICE)
		return;

	/* If the kernel's not linked at zero we point the firmware at low
	 * addresses anyway, and use a trampoline to get to the real code. */
	system_reset_addr  = __pa(system_reset_fwnmi) - PHYSICAL_START;
	machine_check_addr = __pa(machine_check_fwnmi) - PHYSICAL_START;

	if (0 == rtas_call(ibm_nmi_register, 2, 1, NULL, system_reset_addr,
				machine_check_addr))
		fwnmi_active = 1;
}

static void pseries_8259_cascade(unsigned int irq, struct irq_desc *desc)
{
	struct irq_chip *chip = irq_desc_get_chip(desc);
	unsigned int cascade_irq = i8259_irq();

	if (cascade_irq != NO_IRQ)
		generic_handle_irq(cascade_irq);

	chip->irq_eoi(&desc->irq_data);
}

static void __init pseries_setup_i8259_cascade(void)
{
	struct device_node *np, *old, *found = NULL;
	unsigned int cascade;
	const u32 *addrp;
	unsigned long intack = 0;
	int naddr;

	for_each_node_by_type(np, "interrupt-controller") {
		if (of_device_is_compatible(np, "chrp,iic")) {
			found = np;
			break;
		}
	}

	if (found == NULL) {
		printk(KERN_DEBUG "pic: no ISA interrupt controller\n");
		return;
	}

	cascade = irq_of_parse_and_map(found, 0);
	if (cascade == NO_IRQ) {
		printk(KERN_ERR "pic: failed to map cascade interrupt");
		return;
	}
	pr_debug("pic: cascade mapped to irq %d\n", cascade);

	for (old = of_node_get(found); old != NULL ; old = np) {
		np = of_get_parent(old);
		of_node_put(old);
		if (np == NULL)
			break;
		if (strcmp(np->name, "pci") != 0)
			continue;
		addrp = of_get_property(np, "8259-interrupt-acknowledge", NULL);
		if (addrp == NULL)
			continue;
		naddr = of_n_addr_cells(np);
		intack = addrp[naddr-1];
		if (naddr > 1)
			intack |= ((unsigned long)addrp[naddr-2]) << 32;
	}
	if (intack)
		printk(KERN_DEBUG "pic: PCI 8259 intack at 0x%016lx\n", intack);
	i8259_init(found, intack);
	of_node_put(found);
	irq_set_chained_handler(cascade, pseries_8259_cascade);
}

static void __init pseries_mpic_init_IRQ(void)
{
	struct device_node *np;
	const unsigned int *opprop;
	unsigned long openpic_addr = 0;
	int naddr, n, i, opplen;
	struct mpic *mpic;

	np = of_find_node_by_path("/");
	naddr = of_n_addr_cells(np);
	opprop = of_get_property(np, "platform-open-pic", &opplen);
	if (opprop != 0) {
		openpic_addr = of_read_number(opprop, naddr);
		printk(KERN_DEBUG "OpenPIC addr: %lx\n", openpic_addr);
	}
	of_node_put(np);

	BUG_ON(openpic_addr == 0);

	/* Setup the openpic driver */
	mpic = mpic_alloc(pSeries_mpic_node, openpic_addr,
			  MPIC_PRIMARY,
			  16, 250, /* isu size, irq count */
			  " MPIC     ");
	BUG_ON(mpic == NULL);

	/* Add ISUs */
	opplen /= sizeof(u32);
	for (n = 0, i = naddr; i < opplen; i += naddr, n++) {
		unsigned long isuaddr = of_read_number(opprop + i, naddr);
		mpic_assign_isu(mpic, n, isuaddr);
	}

	/* Setup top-level get_irq */
	ppc_md.get_irq = mpic_get_irq;

	/* All ISUs are setup, complete initialization */
	mpic_init(mpic);

	/* Look for cascade */
	pseries_setup_i8259_cascade();
}

static void __init pseries_xics_init_IRQ(void)
{
	xics_init();
	pseries_setup_i8259_cascade();
}

static void pseries_lpar_enable_pmcs(void)
{
	unsigned long set, reset;

	set = 1UL << 63;
	reset = 0;
	plpar_hcall_norets(H_PERFMON, set, reset);
}

static void __init pseries_discover_pic(void)
{
	struct device_node *np;
	const char *typep;

	for (np = NULL; (np = of_find_node_by_name(np,
						   "interrupt-controller"));) {
		typep = of_get_property(np, "compatible", NULL);
		if (strstr(typep, "open-pic")) {
			pSeries_mpic_node = of_node_get(np);
			ppc_md.init_IRQ       = pseries_mpic_init_IRQ;
			setup_kexec_cpu_down_mpic();
			smp_init_pseries_mpic();
			return;
		} else if (strstr(typep, "ppc-xicp")) {
			ppc_md.init_IRQ       = pseries_xics_init_IRQ;
			setup_kexec_cpu_down_xics();
			smp_init_pseries_xics();
			return;
		}
	}
	printk(KERN_ERR "pSeries_discover_pic: failed to recognize"
	       " interrupt-controller\n");
}

static int pci_dn_reconfig_notifier(struct notifier_block *nb, unsigned long action, void *node)
{
	struct device_node *np = node;
	struct pci_dn *pci = NULL;
	int err = NOTIFY_OK;

	switch (action) {
	case PSERIES_RECONFIG_ADD:
		pci = np->parent->data;
		if (pci)
			update_dn_pci_info(np, pci->phb);
		break;
	default:
		err = NOTIFY_DONE;
		break;
	}
	return err;
}

static struct notifier_block pci_dn_reconfig_nb = {
	.notifier_call = pci_dn_reconfig_notifier,
};

struct kmem_cache *dtl_cache;

#ifdef CONFIG_VIRT_CPU_ACCOUNTING
/*
 * Allocate space for the dispatch trace log for all possible cpus
 * and register the buffers with the hypervisor.  This is used for
 * computing time stolen by the hypervisor.
 */
static int alloc_dispatch_logs(void)
{
	int cpu, ret;
	struct paca_struct *pp;
	struct dtl_entry *dtl;
	struct kmem_cache *dtl_cache;

	if (!firmware_has_feature(FW_FEATURE_SPLPAR))
		return 0;

<<<<<<< HEAD
	dtl_cache = kmem_cache_create("dtl", DISPATCH_LOG_BYTES,
						DISPATCH_LOG_BYTES, 0, NULL);
	if (!dtl_cache) {
		pr_warn("Failed to create dispatch trace log buffer cache\n");
		pr_warn("Stolen time statistics will be unreliable\n");
		return 0;
	}
=======
	if (!dtl_cache)
		return 0;
>>>>>>> 56299378

	for_each_possible_cpu(cpu) {
		pp = &paca[cpu];
		dtl = kmem_cache_alloc(dtl_cache, GFP_KERNEL);
		if (!dtl) {
			pr_warn("Failed to allocate dispatch trace log for cpu %d\n",
				cpu);
			pr_warn("Stolen time statistics will be unreliable\n");
			break;
		}

		pp->dtl_ridx = 0;
		pp->dispatch_log = dtl;
		pp->dispatch_log_end = dtl + N_DISPATCH_LOG;
		pp->dtl_curr = dtl;
	}

	/* Register the DTL for the current (boot) cpu */
	dtl = get_paca()->dispatch_log;
	get_paca()->dtl_ridx = 0;
	get_paca()->dtl_curr = dtl;
	get_paca()->lppaca_ptr->dtl_idx = 0;

	/* hypervisor reads buffer length from this field */
	dtl->enqueue_to_dispatch_time = DISPATCH_LOG_BYTES;
	ret = register_dtl(hard_smp_processor_id(), __pa(dtl));
	if (ret)
		pr_warn("DTL registration failed for boot cpu %d (%d)\n",
			smp_processor_id(), ret);
	get_paca()->lppaca_ptr->dtl_enable_mask = 2;

	return 0;
}
#else /* !CONFIG_VIRT_CPU_ACCOUNTING */
static inline int alloc_dispatch_logs(void)
{
	return 0;
}
#endif /* CONFIG_VIRT_CPU_ACCOUNTING */

static int alloc_dispatch_log_kmem_cache(void)
{
	dtl_cache = kmem_cache_create("dtl", DISPATCH_LOG_BYTES,
						DISPATCH_LOG_BYTES, 0, NULL);
	if (!dtl_cache) {
		pr_warn("Failed to create dispatch trace log buffer cache\n");
		pr_warn("Stolen time statistics will be unreliable\n");
		return 0;
	}

	return alloc_dispatch_logs();
}
early_initcall(alloc_dispatch_log_kmem_cache);

static void __init pSeries_setup_arch(void)
{
	/* Discover PIC type and setup ppc_md accordingly */
	pseries_discover_pic();

	/* openpic global configuration register (64-bit format). */
	/* openpic Interrupt Source Unit pointer (64-bit format). */
	/* python0 facility area (mmio) (64-bit format) REAL address. */

	/* init to some ~sane value until calibrate_delay() runs */
	loops_per_jiffy = 50000000;

	fwnmi_init();

	/* Find and initialize PCI host bridges */
	init_pci_config_tokens();
	find_and_init_phbs();
	pSeries_reconfig_notifier_register(&pci_dn_reconfig_nb);
	eeh_init();

	pSeries_nvram_init();

	/* Choose an idle loop */
	if (firmware_has_feature(FW_FEATURE_SPLPAR)) {
		vpa_init(boot_cpuid);
		if (get_lppaca()->shared_proc) {
			printk(KERN_DEBUG "Using shared processor idle loop\n");
			ppc_md.power_save = pseries_shared_idle_sleep;
		} else {
			printk(KERN_DEBUG "Using dedicated idle loop\n");
			ppc_md.power_save = pseries_dedicated_idle_sleep;
		}
	} else {
		printk(KERN_DEBUG "Using default idle loop\n");
	}

	if (firmware_has_feature(FW_FEATURE_LPAR))
		ppc_md.enable_pmcs = pseries_lpar_enable_pmcs;
	else
		ppc_md.enable_pmcs = power4_enable_pmcs;
}

static int __init pSeries_init_panel(void)
{
	/* Manually leave the kernel version on the panel. */
	ppc_md.progress("Linux ppc64\n", 0);
	ppc_md.progress(init_utsname()->version, 0);

	return 0;
}
machine_arch_initcall(pseries, pSeries_init_panel);

static int pseries_set_dabr(unsigned long dabr)
{
	return plpar_hcall_norets(H_SET_DABR, dabr);
}

static int pseries_set_xdabr(unsigned long dabr)
{
	/* We want to catch accesses from kernel and userspace */
	return plpar_hcall_norets(H_SET_XDABR, dabr,
			H_DABRX_KERNEL | H_DABRX_USER);
}

#define CMO_CHARACTERISTICS_TOKEN 44
#define CMO_MAXLENGTH 1026

void pSeries_coalesce_init(void)
{
	struct hvcall_mpp_x_data mpp_x_data;

	if (firmware_has_feature(FW_FEATURE_CMO) && !h_get_mpp_x(&mpp_x_data))
		powerpc_firmware_features |= FW_FEATURE_XCMO;
	else
		powerpc_firmware_features &= ~FW_FEATURE_XCMO;
}

/**
 * fw_cmo_feature_init - FW_FEATURE_CMO is not stored in ibm,hypertas-functions,
 * handle that here. (Stolen from parse_system_parameter_string)
 */
void pSeries_cmo_feature_init(void)
{
	char *ptr, *key, *value, *end;
	int call_status;
	int page_order = IOMMU_PAGE_SHIFT;

	pr_debug(" -> fw_cmo_feature_init()\n");
	spin_lock(&rtas_data_buf_lock);
	memset(rtas_data_buf, 0, RTAS_DATA_BUF_SIZE);
	call_status = rtas_call(rtas_token("ibm,get-system-parameter"), 3, 1,
				NULL,
				CMO_CHARACTERISTICS_TOKEN,
				__pa(rtas_data_buf),
				RTAS_DATA_BUF_SIZE);

	if (call_status != 0) {
		spin_unlock(&rtas_data_buf_lock);
		pr_debug("CMO not available\n");
		pr_debug(" <- fw_cmo_feature_init()\n");
		return;
	}

	end = rtas_data_buf + CMO_MAXLENGTH - 2;
	ptr = rtas_data_buf + 2;	/* step over strlen value */
	key = value = ptr;

	while (*ptr && (ptr <= end)) {
		/* Separate the key and value by replacing '=' with '\0' and
		 * point the value at the string after the '='
		 */
		if (ptr[0] == '=') {
			ptr[0] = '\0';
			value = ptr + 1;
		} else if (ptr[0] == '\0' || ptr[0] == ',') {
			/* Terminate the string containing the key/value pair */
			ptr[0] = '\0';

			if (key == value) {
				pr_debug("Malformed key/value pair\n");
				/* Never found a '=', end processing */
				break;
			}

			if (0 == strcmp(key, "CMOPageSize"))
				page_order = simple_strtol(value, NULL, 10);
			else if (0 == strcmp(key, "PrPSP"))
				CMO_PrPSP = simple_strtol(value, NULL, 10);
			else if (0 == strcmp(key, "SecPSP"))
				CMO_SecPSP = simple_strtol(value, NULL, 10);
			value = key = ptr + 1;
		}
		ptr++;
	}

	/* Page size is returned as the power of 2 of the page size,
	 * convert to the page size in bytes before returning
	 */
	CMO_PageSize = 1 << page_order;
	pr_debug("CMO_PageSize = %lu\n", CMO_PageSize);

	if (CMO_PrPSP != -1 || CMO_SecPSP != -1) {
		pr_info("CMO enabled\n");
		pr_debug("CMO enabled, PrPSP=%d, SecPSP=%d\n", CMO_PrPSP,
		         CMO_SecPSP);
		powerpc_firmware_features |= FW_FEATURE_CMO;
		pSeries_coalesce_init();
	} else
		pr_debug("CMO not enabled, PrPSP=%d, SecPSP=%d\n", CMO_PrPSP,
		         CMO_SecPSP);
	spin_unlock(&rtas_data_buf_lock);
	pr_debug(" <- fw_cmo_feature_init()\n");
}

/*
 * Early initialization.  Relocation is on but do not reference unbolted pages
 */
static void __init pSeries_init_early(void)
{
	pr_debug(" -> pSeries_init_early()\n");

	if (firmware_has_feature(FW_FEATURE_LPAR))
		find_udbg_vterm();

	if (firmware_has_feature(FW_FEATURE_DABR))
		ppc_md.set_dabr = pseries_set_dabr;
	else if (firmware_has_feature(FW_FEATURE_XDABR))
		ppc_md.set_dabr = pseries_set_xdabr;

	pSeries_cmo_feature_init();
	iommu_init_early_pSeries();

	pr_debug(" <- pSeries_init_early()\n");
}

/*
 * Called very early, MMU is off, device-tree isn't unflattened
 */

static int __init pSeries_probe_hypertas(unsigned long node,
					 const char *uname, int depth,
					 void *data)
{
	const char *hypertas;
	unsigned long len;

	if (depth != 1 ||
	    (strcmp(uname, "rtas") != 0 && strcmp(uname, "rtas@0") != 0))
		return 0;

	hypertas = of_get_flat_dt_prop(node, "ibm,hypertas-functions", &len);
	if (!hypertas)
		return 1;

	powerpc_firmware_features |= FW_FEATURE_LPAR;
	fw_feature_init(hypertas, len);

	return 1;
}

static int __init pSeries_probe(void)
{
	unsigned long root = of_get_flat_dt_root();
 	char *dtype = of_get_flat_dt_prop(root, "device_type", NULL);

 	if (dtype == NULL)
 		return 0;
 	if (strcmp(dtype, "chrp"))
		return 0;

	/* Cell blades firmware claims to be chrp while it's not. Until this
	 * is fixed, we need to avoid those here.
	 */
	if (of_flat_dt_is_compatible(root, "IBM,CPBW-1.0") ||
	    of_flat_dt_is_compatible(root, "IBM,CBEA"))
		return 0;

	pr_debug("pSeries detected, looking for LPAR capability...\n");

	/* Now try to figure out if we are running on LPAR */
	of_scan_flat_dt(pSeries_probe_hypertas, NULL);

	if (firmware_has_feature(FW_FEATURE_LPAR))
		hpte_init_lpar();
	else
		hpte_init_native();

	pr_debug("Machine is%s LPAR !\n",
	         (powerpc_firmware_features & FW_FEATURE_LPAR) ? "" : " not");

	return 1;
}


DECLARE_PER_CPU(long, smt_snooze_delay);

static void pseries_dedicated_idle_sleep(void)
{ 
	unsigned int cpu = smp_processor_id();
	unsigned long start_snooze;
	unsigned long in_purr, out_purr;
	long snooze = __get_cpu_var(smt_snooze_delay);

	/*
	 * Indicate to the HV that we are idle. Now would be
	 * a good time to find other work to dispatch.
	 */
	get_lppaca()->idle = 1;
	get_lppaca()->donate_dedicated_cpu = 1;
	in_purr = mfspr(SPRN_PURR);

	/*
	 * We come in with interrupts disabled, and need_resched()
	 * has been checked recently.  If we should poll for a little
	 * while, do so.
	 */
	if (snooze) {
		start_snooze = get_tb() + snooze * tb_ticks_per_usec;
		local_irq_enable();
		set_thread_flag(TIF_POLLING_NRFLAG);

		while ((snooze < 0) || (get_tb() < start_snooze)) {
			if (need_resched() || cpu_is_offline(cpu))
				goto out;
			ppc64_runlatch_off();
			HMT_low();
			HMT_very_low();
		}

		HMT_medium();
		clear_thread_flag(TIF_POLLING_NRFLAG);
		smp_mb();
		local_irq_disable();
		if (need_resched() || cpu_is_offline(cpu))
			goto out;
	}

	cede_processor();

out:
	HMT_medium();
	out_purr = mfspr(SPRN_PURR);
	get_lppaca()->wait_state_cycles += out_purr - in_purr;
	get_lppaca()->donate_dedicated_cpu = 0;
	get_lppaca()->idle = 0;
}

static void pseries_shared_idle_sleep(void)
{
	/*
	 * Indicate to the HV that we are idle. Now would be
	 * a good time to find other work to dispatch.
	 */
	get_lppaca()->idle = 1;

	/*
	 * Yield the processor to the hypervisor.  We return if
	 * an external interrupt occurs (which are driven prior
	 * to returning here) or if a prod occurs from another
	 * processor. When returning here, external interrupts
	 * are enabled.
	 */
	cede_processor();

	get_lppaca()->idle = 0;
}

static int pSeries_pci_probe_mode(struct pci_bus *bus)
{
	if (firmware_has_feature(FW_FEATURE_LPAR))
		return PCI_PROBE_DEVTREE;
	return PCI_PROBE_NORMAL;
}

/**
 * pSeries_power_off - tell firmware about how to power off the system.
 *
 * This function calls either the power-off rtas token in normal cases
 * or the ibm,power-off-ups token (if present & requested) in case of
 * a power failure. If power-off token is used, power on will only be
 * possible with power button press. If ibm,power-off-ups token is used
 * it will allow auto poweron after power is restored.
 */
static void pSeries_power_off(void)
{
	int rc;
	int rtas_poweroff_ups_token = rtas_token("ibm,power-off-ups");

	if (rtas_flash_term_hook)
		rtas_flash_term_hook(SYS_POWER_OFF);

	if (rtas_poweron_auto == 0 ||
		rtas_poweroff_ups_token == RTAS_UNKNOWN_SERVICE) {
		rc = rtas_call(rtas_token("power-off"), 2, 1, NULL, -1, -1);
		printk(KERN_INFO "RTAS power-off returned %d\n", rc);
	} else {
		rc = rtas_call(rtas_poweroff_ups_token, 0, 1, NULL);
		printk(KERN_INFO "RTAS ibm,power-off-ups returned %d\n", rc);
	}
	for (;;);
}

#ifndef CONFIG_PCI
void pSeries_final_fixup(void) { }
#endif

define_machine(pseries) {
	.name			= "pSeries",
	.probe			= pSeries_probe,
	.setup_arch		= pSeries_setup_arch,
	.init_early		= pSeries_init_early,
	.show_cpuinfo		= pSeries_show_cpuinfo,
	.log_error		= pSeries_log_error,
	.pcibios_fixup		= pSeries_final_fixup,
	.pci_probe_mode		= pSeries_pci_probe_mode,
	.restart		= rtas_restart,
	.power_off		= pSeries_power_off,
	.halt			= rtas_halt,
	.panic			= rtas_os_term,
	.get_boot_time		= rtas_get_boot_time,
	.get_rtc_time		= rtas_get_rtc_time,
	.set_rtc_time		= rtas_set_rtc_time,
	.calibrate_decr		= generic_calibrate_decr,
	.progress		= rtas_progress,
	.system_reset_exception = pSeries_system_reset_exception,
	.machine_check_exception = pSeries_machine_check_exception,
};<|MERGE_RESOLUTION|>--- conflicted
+++ resolved
@@ -291,23 +291,12 @@
 	int cpu, ret;
 	struct paca_struct *pp;
 	struct dtl_entry *dtl;
-	struct kmem_cache *dtl_cache;
 
 	if (!firmware_has_feature(FW_FEATURE_SPLPAR))
 		return 0;
 
-<<<<<<< HEAD
-	dtl_cache = kmem_cache_create("dtl", DISPATCH_LOG_BYTES,
-						DISPATCH_LOG_BYTES, 0, NULL);
-	if (!dtl_cache) {
-		pr_warn("Failed to create dispatch trace log buffer cache\n");
-		pr_warn("Stolen time statistics will be unreliable\n");
-		return 0;
-	}
-=======
 	if (!dtl_cache)
 		return 0;
->>>>>>> 56299378
 
 	for_each_possible_cpu(cpu) {
 		pp = &paca[cpu];
