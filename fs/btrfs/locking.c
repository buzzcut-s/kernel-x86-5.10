--- conflicted
+++ resolved
@@ -346,18 +346,12 @@
 	if (blockers) {
 		btrfs_assert_no_spinning_writers(eb);
 		eb->blocking_writers--;
-<<<<<<< HEAD
-		/* Use the lighter barrier after atomic */
-		smp_mb__after_atomic();
-		cond_wake_up_nomb(&eb->write_lock_wq);
-=======
 		/*
 		 * We need to order modifying blocking_writers above with
 		 * actually waking up the sleepers to ensure they see the
 		 * updated value of blocking_writers
 		 */
 		cond_wake_up(&eb->write_lock_wq);
->>>>>>> bb831786
 	} else {
 		btrfs_assert_spinning_writers_put(eb);
 		write_unlock(&eb->lock);
